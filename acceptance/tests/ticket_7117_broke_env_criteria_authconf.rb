test_name "#7117 Broke the environment criteria in auth.conf"

# add to auth.conf
add_2_authconf = %q{
path /
environment override
auth any
allow *
}

step "Create a temp auth.conf"
create_remote_file master, "/tmp/auth.conf-7117", add_2_authconf

on master, "chmod 644 /tmp/auth.conf-7117"

with_master_running_on(master, "--certdnsnames=\"puppet:$(hostname -s):$(hostname -f)\" --rest_authconfig /tmp/auth.conf-7117 --verbose --autosign true") do
  # Run test on Agents
  step "Run agent to upload facts"
  on agents, puppet_agent("--test --server #{master}")

<<<<<<< HEAD
# Run test on Agents
step "Agent: agent --test"
on agents, puppet_agent("--test --server #{master}")

step "Fetch agent facts from Puppet Master"
agents.each do |host|
  on(host, "curl -k -H \"Accept: yaml\" https://#{master}:8140/override/facts/\`hostname -f\`") do
    assert_match(/--- !ruby\/object:Puppet::Node::Facts/, stdout, "Agent Facts not returned for #{host}") 
  end
end

step "Restore original auth.conf file"
on master, "cp -f /tmp/auth.conf-7117 #{config['puppetpath']}/auth.conf"
=======
  step "Fetch agent facts from Puppet Master"
  agents.each do |host|
    on(host, "curl -k -H \"Accept: yaml\" https://#{master}:8140/override/facts/\`hostname -f\`") do
      assert_match(/--- !ruby\/object:Puppet::Node::Facts/, stdout, "Agent Facts not returned for #{host}")
    end
  end
end
>>>>>>> d1c965a2
<|MERGE_RESOLUTION|>--- conflicted
+++ resolved
@@ -18,26 +18,10 @@
   step "Run agent to upload facts"
   on agents, puppet_agent("--test --server #{master}")
 
-<<<<<<< HEAD
-# Run test on Agents
-step "Agent: agent --test"
-on agents, puppet_agent("--test --server #{master}")
-
-step "Fetch agent facts from Puppet Master"
-agents.each do |host|
-  on(host, "curl -k -H \"Accept: yaml\" https://#{master}:8140/override/facts/\`hostname -f\`") do
-    assert_match(/--- !ruby\/object:Puppet::Node::Facts/, stdout, "Agent Facts not returned for #{host}") 
-  end
-end
-
-step "Restore original auth.conf file"
-on master, "cp -f /tmp/auth.conf-7117 #{config['puppetpath']}/auth.conf"
-=======
   step "Fetch agent facts from Puppet Master"
   agents.each do |host|
     on(host, "curl -k -H \"Accept: yaml\" https://#{master}:8140/override/facts/\`hostname -f\`") do
       assert_match(/--- !ruby\/object:Puppet::Node::Facts/, stdout, "Agent Facts not returned for #{host}")
     end
   end
-end
->>>>>>> d1c965a2
+end