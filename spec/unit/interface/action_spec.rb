--- conflicted
+++ resolved
@@ -372,7 +372,6 @@
     end
   end
 
-<<<<<<< HEAD
   it_should_behave_like "documentation on faces" do
     subject do
       face = Puppet::Interface.new(:action_documentation, '0.0.1') do
@@ -380,7 +379,8 @@
       end
       face.get_action(:documentation)
     end
-=======
+  end
+
   context "#when_rendering" do
     it "should fail if no type is given when_rendering"
     it "should accept a when_rendering block"
@@ -388,6 +388,5 @@
     it "should fail if when_rendering gets a non-symbol identifier"
     it "should fail if a second block is given for the same type"
     it "should return the block if asked"
->>>>>>> 0fed94fb
   end
 end