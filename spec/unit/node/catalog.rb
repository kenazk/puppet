#!/usr/bin/env ruby

require File.dirname(__FILE__) + '/../../spec_helper'

describe Puppet::Node::Catalog, " when compiling" do
    it "should accept tags" do
        config = Puppet::Node::Catalog.new("mynode")
        config.tag("one")
        config.tags.should == %w{one}
    end

    it "should accept multiple tags at once" do
        config = Puppet::Node::Catalog.new("mynode")
        config.tag("one", "two")
        config.tags.should == %w{one two}
    end

    it "should convert all tags to strings" do
        config = Puppet::Node::Catalog.new("mynode")
        config.tag("one", :two)
        config.tags.should == %w{one two}
    end

    it "should tag with both the qualified name and the split name" do
        config = Puppet::Node::Catalog.new("mynode")
        config.tag("one::two")
        config.tags.include?("one").should be_true
        config.tags.include?("one::two").should be_true
    end

    it "should accept classes" do
        config = Puppet::Node::Catalog.new("mynode")
        config.add_class("one")
        config.classes.should == %w{one}
        config.add_class("two", "three")
        config.classes.should == %w{one two three}
    end

    it "should tag itself with passed class names" do
        config = Puppet::Node::Catalog.new("mynode")
        config.add_class("one")
        config.tags.should == %w{one}
    end
end

describe Puppet::Node::Catalog, " when extracting" do
    it "should return extraction result as the method result" do
        config = Puppet::Node::Catalog.new("mynode")
        config.expects(:extraction_format).returns(:whatever)
        config.expects(:extract_to_whatever).returns(:result)
        config.extract.should == :result
    end
end

describe Puppet::Node::Catalog, " when extracting transobjects" do

    def mkscope
        @parser = Puppet::Parser::Parser.new :Code => ""
        @node = Puppet::Node.new("mynode")
        @compiler = Puppet::Parser::Compiler.new(@node, @parser)

        # XXX This is ridiculous.
        @compiler.send(:evaluate_main)
        @scope = @compiler.topscope
    end

    def mkresource(type, name)
        Puppet::Parser::Resource.new(:type => type, :title => name, :source => @source, :scope => @scope)
    end

    it "should always create a TransBucket for the 'main' class" do
        config = Puppet::Node::Catalog.new("mynode")

        @scope = mkscope
        @source = mock 'source'

        main = mkresource("class", :main)
        config.add_vertex(main)

        bucket = mock 'bucket'
        bucket.expects(:classes=).with(config.classes)
        main.stubs(:builtin?).returns(false)
        main.expects(:to_transbucket).returns(bucket)

        config.extract_to_transportable.should equal(bucket)
    end

    # This isn't really a spec-style test, but I don't know how better to do it.
    it "should transform the resource graph into a tree of TransBuckets and TransObjects" do
        config = Puppet::Node::Catalog.new("mynode")

        @scope = mkscope
        @source = mock 'source'

        defined = mkresource("class", :main)
        builtin = mkresource("file", "/yay")

        config.add_edge(defined, builtin)

        bucket = []
        bucket.expects(:classes=).with(config.classes)
        defined.stubs(:builtin?).returns(false)
        defined.expects(:to_transbucket).returns(bucket)
        builtin.expects(:to_transobject).returns(:builtin)

        config.extract_to_transportable.should == [:builtin]
    end

    # Now try it with a more complicated graph -- a three tier graph, each tier
    it "should transform arbitrarily deep graphs into isomorphic trees" do
        config = Puppet::Node::Catalog.new("mynode")

        @scope = mkscope
        @scope.stubs(:tags).returns([])
        @source = mock 'source'

        # Create our scopes.
        top = mkresource "class", :main
        topbucket = []
        topbucket.expects(:classes=).with([])
        top.expects(:to_trans).returns(topbucket)
        topres = mkresource "file", "/top"
        topres.expects(:to_trans).returns(:topres)
        config.add_edge top, topres

        middle = mkresource "class", "middle"
        middle.expects(:to_trans).returns([])
        config.add_edge top, middle
        midres = mkresource "file", "/mid"
        midres.expects(:to_trans).returns(:midres)
        config.add_edge middle, midres

        bottom = mkresource "class", "bottom"
        bottom.expects(:to_trans).returns([])
        config.add_edge middle, bottom
        botres = mkresource "file", "/bot"
        botres.expects(:to_trans).returns(:botres)
        config.add_edge bottom, botres

        toparray = config.extract_to_transportable

        # This is annoying; it should look like:
        #   [[[:botres], :midres], :topres]
        # but we can't guarantee sort order.
        toparray.include?(:topres).should be_true

        midarray = toparray.find { |t| t.is_a?(Array) }
        midarray.include?(:midres).should be_true
        botarray = midarray.find { |t| t.is_a?(Array) }
        botarray.include?(:botres).should be_true
    end
end

describe Puppet::Node::Catalog, " when converting to a transobject catalog" do
    class TestResource
        attr_accessor :name, :virtual, :builtin
        def initialize(name, options = {})
            @name = name
            options.each { |p,v| send(p.to_s + "=", v) }
        end

        def ref
            if builtin?
                "File[%s]" % name
            else
                "Class[%s]" % name
            end
        end

        def virtual?
            virtual
        end

        def builtin?
            builtin
        end

        def to_transobject
            Puppet::TransObject.new(name, builtin? ? "file" : "class")
        end
    end

    before do
        @original = Puppet::Node::Catalog.new("mynode")
        @original.tag(*%w{one two three})
        @original.add_class *%w{four five six}

        @top            = TestResource.new 'top'
        @topobject      = TestResource.new 'topobject', :builtin => true
        @virtual        = TestResource.new 'virtual', :virtual => true
        @virtualobject  = TestResource.new 'virtualobject', :builtin => true, :virtual => true
        @middle         = TestResource.new 'middle'
        @middleobject   = TestResource.new 'middleobject', :builtin => true
        @bottom         = TestResource.new 'bottom'
        @bottomobject   = TestResource.new 'bottomobject', :builtin => true

        @resources = [@top, @topobject, @middle, @middleobject, @bottom, @bottomobject]

        @original.add_edge(@top, @topobject)
        @original.add_edge(@top, @virtual)
        @original.add_edge(@virtual, @virtualobject)
        @original.add_edge(@top, @middle)
        @original.add_edge(@middle, @middleobject)
        @original.add_edge(@middle, @bottom)
        @original.add_edge(@bottom, @bottomobject)

        @catalog = @original.to_transportable
    end

    it "should add all resources as TransObjects" do
        @resources.each { |resource| @catalog.resource(resource.ref).should be_instance_of(Puppet::TransObject) }
    end

    it "should not extract defined virtual resources" do
        @catalog.vertices.find { |v| v.name == "virtual" }.should be_nil
    end

    it "should not extract builtin virtual resources" do
        @catalog.vertices.find { |v| v.name == "virtualobject" }.should be_nil
    end

    it "should copy the tag list to the new catalog" do
        @catalog.tags.sort.should == @original.tags.sort
    end

    it "should copy the class list to the new catalog" do
        @catalog.classes.should == @original.classes
    end

    it "should duplicate the original edges" do
        @original.edges.each do |edge|
            next if edge.source.virtual? or edge.target.virtual?
            source = @catalog.resource(edge.source.ref)
            target = @catalog.resource(edge.target.ref)

            source.should_not be_nil
            target.should_not be_nil
            @catalog.edge?(source, target).should be_true
        end
    end

    it "should set itself as the catalog for each converted resource" do
        @catalog.vertices.each { |v| v.catalog.object_id.should equal(@catalog.object_id) }
    end
end

describe Puppet::Node::Catalog, " when converting to a RAL catalog" do
    before do
        @original = Puppet::Node::Catalog.new("mynode")
        @original.tag(*%w{one two three})
        @original.add_class *%w{four five six}

        @top            = Puppet::TransObject.new 'top', "class"
        @topobject      = Puppet::TransObject.new '/topobject', "file"
        @middle         = Puppet::TransObject.new 'middle', "class"
        @middleobject   = Puppet::TransObject.new '/middleobject', "file"
        @bottom         = Puppet::TransObject.new 'bottom', "class"
        @bottomobject   = Puppet::TransObject.new '/bottomobject', "file"

        @resources = [@top, @topobject, @middle, @middleobject, @bottom, @bottomobject]

        @original.add_resource(*@resources)

        @original.add_edge(@top, @topobject)
        @original.add_edge(@top, @middle)
        @original.add_edge(@middle, @middleobject)
        @original.add_edge(@middle, @bottom)
        @original.add_edge(@bottom, @bottomobject)

        @catalog = @original.to_ral
    end

    it "should add all resources as RAL instances" do
        @resources.each { |resource| @catalog.resource(resource.ref).should be_instance_of(Puppet::Type) }
    end

    it "should copy the tag list to the new catalog" do
        @catalog.tags.sort.should == @original.tags.sort
    end

    it "should copy the class list to the new catalog" do
        @catalog.classes.should == @original.classes
    end

    it "should duplicate the original edges" do
        @original.edges.each do |edge|
            @catalog.edge?(@catalog.resource(edge.source.ref), @catalog.resource(edge.target.ref)).should be_true
        end
    end

    it "should set itself as the catalog for each converted resource" do
        @catalog.vertices.each { |v| v.catalog.object_id.should equal(@catalog.object_id) }
    end

    it "should convert parser resources to transobjects and set the catalog" do
        catalog = Puppet::Node::Catalog.new("mynode")

        result = mock 'catalog'
        result.stub_everything

        Puppet::Node::Catalog.expects(:new).returns result

        trans = mock 'trans'
        resource = Puppet::Parser::Resource.new(:scope => mock("scope"), :source => mock("source"), :type => :file, :title => "/eh")
        resource.expects(:to_transobject).returns trans
        trans.expects(:catalog=).with result

        trans.stub_everything

        catalog.add_resource(resource)

        catalog.to_ral
    end

    # This tests #931.
    it "should not lose track of resources whose names vary" do
        changer = Puppet::TransObject.new 'changer', 'test'

        config = Puppet::Node::Catalog.new('test')
        config.add_resource(changer)
        config.add_resource(@top)

        config.add_edge(@top, changer)

        resource = stub 'resource', :name => "changer2", :title => "changer2", :ref => "Test[changer2]", :catalog= => nil, :remove => nil

        #changer is going to get duplicated as part of a fix for aliases 1094
        changer.expects(:dup).returns(changer)
        changer.expects(:to_type).returns(resource)

        newconfig = nil

        proc { @catalog = config.to_ral }.should_not raise_error
        @catalog.resource("Test[changer2]").should equal(resource)
    end

    after do
        # Remove all resource instances.
        @catalog.clear(true)
    end
end

describe Puppet::Node::Catalog, " when functioning as a resource container" do
    before do
        @catalog = Puppet::Node::Catalog.new("host")
        @one = stub 'resource1', :ref => "Me[one]", :catalog= => nil, :title => "one", :[] => "one"
        @two = stub 'resource2', :ref => "Me[two]", :catalog= => nil, :title => "two", :[] => "two"
        @dupe = stub 'resource3', :ref => "Me[one]", :catalog= => nil, :title => "one", :[] => "one"
    end

    it "should provide a method to add one or more resources" do
        @catalog.add_resource @one, @two
        @catalog.resource(@one.ref).should equal(@one)
        @catalog.resource(@two.ref).should equal(@two)
    end

    it "should set itself as the resource's catalog if it is not a relationship graph" do
        @one.expects(:catalog=).with(@catalog)
        @catalog.add_resource @one
    end

    it "should not set itself as the resource's catalog if it is a relationship graph" do
        @one.expects(:catalog=).never
        @catalog.is_relationship_graph = true
        @catalog.add_resource @one
    end

    it "should make all vertices available by resource reference" do
        @catalog.add_resource(@one)
        @catalog.resource(@one.ref).should equal(@one)
        @catalog.vertices.find { |r| r.ref == @one.ref }.should equal(@one)
    end

    it "should canonize how resources are referred to during retrieval when both type and title are provided" do
        @catalog.add_resource(@one)

        @catalog.resource("me", "one").should equal(@one)
    end

    it "should canonize how resources are referred to during retrieval when just the title is provided" do
        @catalog.add_resource(@one)

        @catalog.resource("me[one]", nil).should equal(@one)
    end

    it "should not allow two resources with the same resource reference" do
        @catalog.add_resource(@one)

        # These are used to build the failure
        @dupe.stubs(:file)
        @dupe.stubs(:line)
        @one.stubs(:file)
        @one.stubs(:line)
        proc { @catalog.add_resource(@dupe) }.should raise_error(ArgumentError)
    end

    it "should not store objects that do not respond to :ref" do
        proc { @catalog.add_resource("thing") }.should raise_error(ArgumentError)
    end

    it "should remove all resources when asked" do
        @catalog.add_resource @one
        @catalog.add_resource @two
        @one.expects :remove
        @two.expects :remove
        @catalog.clear(true)
    end

    it "should support a mechanism for finishing resources" do
        @one.expects :finish
        @two.expects :finish
        @catalog.add_resource @one
        @catalog.add_resource @two

        @catalog.finalize
    end

    it "should make default resources when finalizing" do
        @catalog.expects(:make_default_resources)
        @catalog.finalize
    end

    it "should add default resources to the catalog upon creation" do
        @catalog.make_default_resources
        @catalog.resource(:schedule, "daily").should_not be_nil
    end
    
    it "should optionally support an initialization block and should finalize after such blocks" do
        @one.expects :finish
        @two.expects :finish
        config = Puppet::Node::Catalog.new("host") do |conf|
            conf.add_resource @one
            conf.add_resource @two
        end
    end

    it "should inform the resource that it is the resource's catalog" do
        @one.expects(:catalog=).with(@catalog)
        @catalog.add_resource @one
    end

    it "should be able to find resources by reference" do
        @catalog.add_resource @one
        @catalog.resource(@one.ref).should equal(@one)
    end

    it "should be able to find resources by reference or by type/title tuple" do
        @catalog.add_resource @one
        @catalog.resource("me", "one").should equal(@one)
    end

    it "should have a mechanism for removing resources" do
        @catalog.add_resource @one
        @one.expects :remove
        @catalog.remove_resource(@one)
        @catalog.resource(@one.ref).should be_nil
        @catalog.vertex?(@one).should be_false
    end

    it "should have a method for creating aliases for resources" do
        @catalog.add_resource @one
        @catalog.alias(@one, "other")
        @catalog.resource("me", "other").should equal(@one)
    end

    it "should ignore conflicting aliases that point to the aliased resource" do
        @catalog.alias(@one, "other")
        lambda { @catalog.alias(@one, "other") }.should_not raise_error
    end

    it "should create aliases for resources isomorphic resources whose names do not match their titles" do
        resource = Puppet::Type::File.create(:title => "testing", :path => "/something")

        @catalog.add_resource(resource)

        @catalog.resource(:file, "/something").should equal(resource)
    end

    it "should not create aliases for resources non-isomorphic resources whose names do not match their titles" do
        resource = Puppet::Type.type(:exec).create(:title => "testing", :command => "echo", :path => %w{/bin /usr/bin /usr/local/bin})

        @catalog.add_resource(resource)

        # Yay, I've already got a 'should' method
        @catalog.resource(:exec, "echo").object_id.should == nil.object_id
    end

    # This test is the same as the previous, but the behaviour should be explicit.
    it "should alias using the class name from the resource reference, not the resource class name" do
        @catalog.add_resource @one
        @catalog.alias(@one, "other")
        @catalog.resource("me", "other").should equal(@one)
    end

<<<<<<< HEAD
    it "should fail to add an alias if the aliased name already exists as a resource" do
=======
    it "should ignore conflicting aliases that point to the aliased resource" do
        @catalog.alias(@one, "other")
        lambda { @catalog.alias(@one, "other") }.should_not raise_error
    end

    it "should fail to add an alias if the aliased name already exists" do
>>>>>>> 81be1c5c
        @catalog.add_resource @one
        proc { @catalog.alias @two, "one" }.should raise_error(ArgumentError)
    end

    it "should not fail when a resource has duplicate aliases created" do
        @catalog.add_resource @one
        proc { @catalog.alias @one, "one" }.should_not raise_error
    end

    it "should not create aliases that point back to the resource" do
        @catalog.alias(@one, "one")
        @catalog.resource(:me, "one").should be_nil
    end

    it "should be able to look resources up by their aliases" do
        @catalog.add_resource @one
        @catalog.alias @one, "two"
        @catalog.resource(:me, "two").should equal(@one)
    end

    it "should remove resource aliases when the target resource is removed" do
        @catalog.add_resource @one
        @catalog.alias(@one, "other")
        @one.expects :remove
        @catalog.remove_resource(@one)
        @catalog.resource("me", "other").should be_nil
    end

    it "should add an alias for the namevar when the title and name differ on isomorphic resource types" do
        resource = Puppet::Type.type(:file).create :path => "/something", :title => "other", :content => "blah"
        resource.expects(:isomorphic?).returns(true)
        @catalog.add_resource(resource)
        @catalog.resource(:file, "other").should equal(resource)
        @catalog.resource(:file, "/something").ref.should == resource.ref
    end

    it "should not add an alias for the namevar when the title and name differ on non-isomorphic resource types" do
        resource = Puppet::Type.type(:file).create :path => "/something", :title => "other", :content => "blah"
        resource.expects(:isomorphic?).returns(false)
        @catalog.add_resource(resource)
        @catalog.resource(:file, resource.title).should equal(resource)
        # We can't use .should here, because the resources respond to that method.
        if @catalog.resource(:file, resource.name)
            raise "Aliased non-isomorphic resource"
        end
    end
end

describe Puppet::Node::Catalog do
    before :each do
        @catalog = Puppet::Node::Catalog.new("host")

        @catalog.retrieval_duration = Time.now
        @transaction = mock 'transaction'
        Puppet::Transaction.stubs(:new).returns(@transaction)
        @transaction.stubs(:evaluate)
        @transaction.stubs(:cleanup)
        @transaction.stubs(:addtimes)
    end

    describe Puppet::Node::Catalog, " when applying" do

        it "should create and evaluate a transaction" do
            @transaction.expects(:evaluate)
            @catalog.apply
        end

        it "should provide the catalog time to the transaction" do
            @transaction.expects(:addtimes).with do |arg|
                arg[:config_retrieval].should be_instance_of(Time)
                true
            end
            @catalog.apply
        end

        it "should clean up the transaction" do
            @transaction.expects :cleanup
            @catalog.apply
        end
    
        it "should return the transaction" do
            @catalog.apply.should equal(@transaction)
        end

        it "should yield the transaction if a block is provided" do
            @catalog.apply do |trans|
                trans.should equal(@transaction)
            end
        end
    
        it "should default to not being a host catalog" do
            @catalog.host_config.should be_nil
        end

        it "should pass supplied tags on to the transaction" do
            @transaction.expects(:tags=).with(%w{one two})
            @catalog.apply(:tags => %w{one two})
        end

        it "should set ignoreschedules on the transaction if specified in apply()" do
            @transaction.expects(:ignoreschedules=).with(true)
            @catalog.apply(:ignoreschedules => true)
        end
    end

    describe Puppet::Node::Catalog, " when applying host catalogs" do

        # super() doesn't work in the setup method for some reason
        before do
            @catalog.host_config = true
            Puppet::Util::Storage.stubs(:store)
        end

        it "should send a report if reporting is enabled" do
            Puppet[:report] = true
            @transaction.expects :send_report
            @transaction.stubs :any_failed? => false
            @catalog.apply
        end

        it "should send a report if report summaries are enabled" do
            Puppet[:summarize] = true
            @transaction.expects :send_report
            @transaction.stubs :any_failed? => false
            @catalog.apply
        end

        it "should initialize the state database before applying a catalog" do
            Puppet::Util::Storage.expects(:load)

            # Short-circuit the apply, so we know we're loading before the transaction
            Puppet::Transaction.expects(:new).raises ArgumentError
            proc { @catalog.apply }.should raise_error(ArgumentError)
        end

        it "should sync the state database after applying" do
            Puppet::Util::Storage.expects(:store)
            @transaction.stubs :any_failed? => false
            @catalog.apply
        end

        after { Puppet.settings.clear }
    end

    describe Puppet::Node::Catalog, " when applying non-host catalogs" do

        before do
            @catalog.host_config = false
        end
    
        it "should never send reports" do
            Puppet[:report] = true
            Puppet[:summarize] = true
            @transaction.expects(:send_report).never
            @catalog.apply
        end

        it "should never modify the state database" do
            Puppet::Util::Storage.expects(:load).never
            Puppet::Util::Storage.expects(:store).never
            @catalog.apply
        end

        after { Puppet.settings.clear }
    end
end

describe Puppet::Node::Catalog, " when creating a relationship graph" do
    before do
        Puppet::Type.type(:component)
        @catalog = Puppet::Node::Catalog.new("host")
        @compone = Puppet::Type::Component.create :name => "one"
        @comptwo = Puppet::Type::Component.create :name => "two", :require => ["class", "one"]
        @file = Puppet::Type.type(:file)
        @one = @file.create :path => "/one"
        @two = @file.create :path => "/two"
        @sub = @file.create :path => "/two/subdir"
        @catalog.add_edge @compone, @one
        @catalog.add_edge @comptwo, @two

        @three = @file.create :path => "/three"
        @four = @file.create :path => "/four", :require => ["file", "/three"]
        @five = @file.create :path => "/five"
        @catalog.add_resource @compone, @comptwo, @one, @two, @three, @four, @five, @sub
        @relationships = @catalog.relationship_graph
    end

    it "should fail when trying to create a relationship graph for a relationship graph" do
        proc { @relationships.relationship_graph }.should raise_error(Puppet::DevError)
    end

    it "should be able to create a relationship graph" do
        @relationships.should be_instance_of(Puppet::Node::Catalog)
    end

    it "should copy its host_config setting to the relationship graph" do
        config = Puppet::Node::Catalog.new
        config.host_config = true
        config.relationship_graph.host_config.should be_true
    end

    it "should not have any components" do
        @relationships.vertices.find { |r| r.instance_of?(Puppet::Type::Component) }.should be_nil
    end

    it "should have all non-component resources from the catalog" do
        # The failures print out too much info, so i just do a class comparison
        @relationships.vertex?(@five).should be_true
    end

    it "should have all resource relationships set as edges" do
        @relationships.edge?(@three, @four).should be_true
    end

    it "should copy component relationships to all contained resources" do
        @relationships.edge?(@one, @two).should be_true
    end

    it "should add automatic relationships to the relationship graph" do
        @relationships.edge?(@two, @sub).should be_true
    end

    it "should get removed when the catalog is cleaned up" do
        @relationships.expects(:clear).with(false)
        @catalog.clear
        @catalog.instance_variable_get("@relationship_graph").should be_nil
    end

    it "should create a new relationship graph after clearing the old one" do
        @relationships.expects(:clear).with(false)
        @catalog.clear
        @catalog.relationship_graph.should be_instance_of(Puppet::Node::Catalog)
    end

    it "should look up resources in the relationship graph if not found in the main catalog" do
        five = stub 'five', :ref => "File[five]", :catalog= => nil, :title => "five", :[] => "five"
        @relationships.add_resource five
        @catalog.resource(five.ref).should equal(five)
    end

    it "should provide a method to create additional resources that also registers the resource" do
        args = {:name => "/yay", :ensure => :file}
        resource = stub 'file', :ref => "File[/yay]", :catalog= => @catalog, :title => "/yay", :[] => "/yay"
        Puppet::Type.type(:file).expects(:create).with(args).returns(resource)
        @catalog.create_resource :file, args
        @catalog.resource("File[/yay]").should equal(resource)
    end

    it "should provide a mechanism for creating implicit resources" do
        args = {:name => "/yay", :ensure => :file}
        resource = stub 'file', :ref => "File[/yay]", :catalog= => @catalog, :title => "/yay", :[] => "/yay"
        Puppet::Type.type(:file).expects(:create).with(args).returns(resource)
        resource.expects(:implicit=).with(true)
        @catalog.create_implicit_resource :file, args
        @catalog.resource("File[/yay]").should equal(resource)
    end

    it "should add implicit resources to the relationship graph if there is one" do
        args = {:name => "/yay", :ensure => :file}
        resource = stub 'file', :ref => "File[/yay]", :catalog= => @catalog, :title => "/yay", :[] => "/yay"
        resource.expects(:implicit=).with(true)
        Puppet::Type.type(:file).expects(:create).with(args).returns(resource)
        # build the graph
        relgraph = @catalog.relationship_graph

        @catalog.create_implicit_resource :file, args
        relgraph.resource("File[/yay]").should equal(resource)
    end

    it "should remove resources created mid-transaction" do
        args = {:name => "/yay", :ensure => :file}
        resource = stub 'file', :ref => "File[/yay]", :catalog= => @catalog, :title => "/yay", :[] => "/yay"
        @transaction = mock 'transaction'
        Puppet::Transaction.stubs(:new).returns(@transaction)
        @transaction.stubs(:evaluate)
        @transaction.stubs(:cleanup)
        @transaction.stubs(:addtimes)
        Puppet::Type.type(:file).expects(:create).with(args).returns(resource)
        resource.expects :remove
        @catalog.apply do |trans|
            @catalog.create_resource :file, args
            @catalog.resource("File[/yay]").should equal(resource)
        end
        @catalog.resource("File[/yay]").should be_nil
    end

    it "should remove resources from the relationship graph if it exists" do
        @catalog.remove_resource(@one)
        @catalog.relationship_graph.vertex?(@one).should be_false
    end
end

describe Puppet::Node::Catalog, " when writing dot files" do
    before do
        @catalog = Puppet::Node::Catalog.new("host")
        @name = :test
        @file = File.join(Puppet[:graphdir], @name.to_s + ".dot")
    end
    it "should only write when it is a host catalog" do
        File.expects(:open).with(@file).never
        @catalog.host_config = false
        Puppet[:graph] = true
        @catalog.write_graph(@name)
    end

    it "should only write when graphing is enabled" do
        File.expects(:open).with(@file).never
        @catalog.host_config = true
        Puppet[:graph] = false
        @catalog.write_graph(@name)
    end

    it "should write a dot file based on the passed name" do
        File.expects(:open).with(@file, "w").yields(stub("file", :puts => nil))
        @catalog.expects(:to_dot).with("name" => @name.to_s.capitalize)
        @catalog.host_config = true
        Puppet[:graph] = true
        @catalog.write_graph(@name)
    end

    after do
        Puppet.settings.clear
    end
end

describe Puppet::Node::Catalog, " when indirecting" do
    before do
        @indirection = stub 'indirection', :name => :catalog

        Puppet::Util::Cacher.invalidate
    end

    it "should redirect to the indirection for retrieval" do
        Puppet::Node::Catalog.stubs(:indirection).returns(@indirection)
        @indirection.expects(:find)
        Puppet::Node::Catalog.find(:myconfig)
    end

    it "should default to the 'compiler' terminus" do
        Puppet::Node::Catalog.indirection.terminus_class.should == :compiler
    end

    after do
        Puppet::Util::Cacher.invalidate
    end
end

describe Puppet::Node::Catalog, " when converting to yaml" do
    before do
        @catalog = Puppet::Node::Catalog.new("me")
        @catalog.add_edge("one", "two")
    end

    it "should be able to be dumped to yaml" do
        YAML.dump(@catalog).should be_instance_of(String)
    end
end

describe Puppet::Node::Catalog, " when converting from yaml" do
    before do
        @catalog = Puppet::Node::Catalog.new("me")
        @catalog.add_edge("one", "two")

        text = YAML.dump(@catalog)
        @newcatalog = YAML.load(text)
    end

    it "should get converted back to a catalog" do
        @newcatalog.should be_instance_of(Puppet::Node::Catalog)
    end

    it "should have all vertices" do
        @newcatalog.vertex?("one").should be_true
        @newcatalog.vertex?("two").should be_true
    end

    it "should have all edges" do
        @newcatalog.edge?("one", "two").should be_true
    end
end<|MERGE_RESOLUTION|>--- conflicted
+++ resolved
@@ -492,16 +492,12 @@
         @catalog.resource("me", "other").should equal(@one)
     end
 
-<<<<<<< HEAD
-    it "should fail to add an alias if the aliased name already exists as a resource" do
-=======
     it "should ignore conflicting aliases that point to the aliased resource" do
         @catalog.alias(@one, "other")
         lambda { @catalog.alias(@one, "other") }.should_not raise_error
     end
 
     it "should fail to add an alias if the aliased name already exists" do
->>>>>>> 81be1c5c
         @catalog.add_resource @one
         proc { @catalog.alias @two, "one" }.should raise_error(ArgumentError)
     end
