#!/usr/bin/env rspec
require 'spec_helper'
require 'puppet/network/http'
require 'puppet/network/http/webrick'

describe Puppet::Network::HTTP::WEBrick, "after initializing" do
  it "should not be listening" do
    Puppet::Network::HTTP::WEBrick.new.should_not be_listening
  end
end

describe Puppet::Network::HTTP::WEBrick, "when turning on listening" do
  before do
    @mock_webrick = stub('webrick', :[] => {}, :listeners => [], :status => :Running)
    [:mount, :start, :shutdown].each {|meth| @mock_webrick.stubs(meth)}
    WEBrick::HTTPServer.stubs(:new).returns(@mock_webrick)
    @server = Puppet::Network::HTTP::WEBrick.new
    [:setup_logger, :setup_ssl].each {|meth| @server.stubs(meth).returns({})} # the empty hash is required because of how we're merging
    @listen_params = { :address => "127.0.0.1", :port => 31337, :protocols => [ :rest ] }
  end

  it "should fail if already listening" do
    @server.listen(@listen_params)
    Proc.new { @server.listen(@listen_params) }.should raise_error(RuntimeError)
  end

  it "should require a listening address to be specified" do
    Proc.new { @server.listen(@listen_params.delete_if {|k,v| :address == k})}.should raise_error(ArgumentError)
  end

  it "should require a listening port to be specified" do
    Proc.new { @server.listen(@listen_params.delete_if {|k,v| :port == k})}.should raise_error(ArgumentError)
  end

  it "should order a webrick server to start in a separate thread" do
    @mock_webrick.expects(:start)
    # If you remove this you'll sometimes get race condition problems
    Thread.expects(:new).yields
    @server.listen(@listen_params)
  end

  it "should tell webrick to listen on the specified address and port" do
    WEBrick::HTTPServer.expects(:new).with {|args|
      args[:Port] == 31337 and args[:BindAddress] == "127.0.0.1"
    }.returns(@mock_webrick)
    @server.listen(@listen_params)
  end

  it "should configure a logger for webrick" do
    @server.expects(:setup_logger).returns(:Logger => :mylogger)

    WEBrick::HTTPServer.expects(:new).with {|args|
      args[:Logger] == :mylogger
    }.returns(@mock_webrick)

    @server.listen(@listen_params)
  end

  it "should configure SSL for webrick" do
    @server.expects(:setup_ssl).returns(:Ssl => :testing, :Other => :yay)

    WEBrick::HTTPServer.expects(:new).with {|args|
      args[:Ssl] == :testing and args[:Other] == :yay
    }.returns(@mock_webrick)

    @server.listen(@listen_params)
  end

  it "should be listening" do
    @server.listen(@listen_params)
    @server.should be_listening
  end

  describe "when the REST protocol is requested" do
    it "should register the REST handler at /" do
      # We don't care about the options here.
      @mock_webrick.expects(:mount).with { |path, klass, options| path == "/" and klass == Puppet::Network::HTTP::WEBrickREST }

      @server.listen(@listen_params.merge(:protocols => [:rest]))
    end
  end
<<<<<<< HEAD
=======

  describe "when the XMLRPC protocol is requested" do
    before do
      @servlet = mock 'servlet'

      Puppet::Network::XMLRPC::WEBrickServlet.stubs(:new).returns @servlet

      @master_handler = mock('master_handler')
      @file_handler = mock('file_handler')

      @master = mock 'master'
      @file = mock 'file'
      @master_handler.stubs(:new).returns @master
      @file_handler.stubs(:new).returns @file

      Puppet::Network::Handler.stubs(:handler).with(:master).returns @master_handler
      Puppet::Network::Handler.stubs(:handler).with(:fileserver).returns @file_handler
    end

    it "should do nothing if no xmlrpc handlers have been specified" do
      Puppet::Network::Handler.expects(:handler).never

      @server.listen(@listen_params.merge(:protocols => [:xmlrpc], :xmlrpc_handlers => []))
    end

    it "should look the handler classes up via their base class" do
      Puppet::Network::Handler.expects(:handler).with(:master).returns @master_handler
      Puppet::Network::Handler.expects(:handler).with(:fileserver).returns @file_handler

      @server.listen(@listen_params.merge(:protocols => [:xmlrpc], :xmlrpc_handlers => [:master, :fileserver]))
    end

    it "should create an instance for each requested xmlrpc handler" do
      @master_handler.expects(:new).returns @master
      @file_handler.expects(:new).returns @file

      @server.listen(@listen_params.merge(:protocols => [:xmlrpc], :xmlrpc_handlers => [:master, :fileserver]))
    end

    it "should create a webrick servlet with the xmlrpc handler instances" do
      Puppet::Network::XMLRPC::WEBrickServlet.expects(:new).with([@master, @file]).returns @servlet

      @server.listen(@listen_params.merge(:protocols => [:xmlrpc], :xmlrpc_handlers => [:master, :fileserver]))
    end

    it "should mount the webrick servlet at /RPC2" do
      @mock_webrick.stubs(:mount)
      @mock_webrick.expects(:mount).with("/RPC2", @servlet)

      @server.listen(@listen_params.merge(:protocols => [:xmlrpc], :xmlrpc_handlers => [:master, :fileserver]))
    end
  end
end


describe Puppet::Network::HTTP::WEBrick, "when looking up the class to handle a protocol" do
  it "should require a protocol" do
    lambda { Puppet::Network::HTTP::WEBrick.class_for_protocol }.should raise_error(ArgumentError)
  end

  it "should accept a protocol" do
    lambda { Puppet::Network::HTTP::WEBrick.class_for_protocol("bob") }.should_not raise_error(ArgumentError)
  end

  it "should use a WEBrick + REST class when a REST protocol is specified" do
    Puppet::Network::HTTP::WEBrick.class_for_protocol("rest").should == Puppet::Network::HTTP::WEBrickREST
  end

  it "should fail when an unknown protocol is specified" do
    lambda { Puppet::Network::HTTP::WEBrick.class_for_protocol("abcdefg") }.should raise_error
  end
>>>>>>> 7f887c63
end

describe Puppet::Network::HTTP::WEBrick, "when turning off listening" do
  before do
    @mock_webrick = stub('webrick', :[] => {}, :listeners => [], :status => :Running)
    [:mount, :start, :shutdown].each {|meth| @mock_webrick.stubs(meth)}
    WEBrick::HTTPServer.stubs(:new).returns(@mock_webrick)
    @server = Puppet::Network::HTTP::WEBrick.new
    [:setup_logger, :setup_ssl].each {|meth| @server.stubs(meth).returns({})} # the empty hash is required because of how we're merging
    @listen_params = { :address => "127.0.0.1", :port => 31337, :handlers => [ :node, :catalog ], :protocols => [ :rest ] }
  end

  it "should fail unless listening" do
    Proc.new { @server.unlisten }.should raise_error(RuntimeError)
  end

  it "should order webrick server to stop" do
    @mock_webrick.expects(:shutdown)
    @server.listen(@listen_params)
    @server.unlisten
  end

  it "should no longer be listening" do
    @server.listen(@listen_params)
    @server.unlisten
    @server.should_not be_listening
  end
end

describe Puppet::Network::HTTP::WEBrick do
  before do
    @mock_webrick = stub('webrick', :[] => {})
    [:mount, :start, :shutdown].each {|meth| @mock_webrick.stubs(meth)}
    WEBrick::HTTPServer.stubs(:new).returns(@mock_webrick)
    @server = Puppet::Network::HTTP::WEBrick.new
  end

  describe "when configuring an http logger" do
    before do
      Puppet.settings.stubs(:value).returns "something"
      Puppet.settings.stubs(:use)
      @filehandle = stub 'handle', :fcntl => nil, :sync= => nil

      File.stubs(:open).returns @filehandle
    end

    it "should use the settings for :main, :ssl, and the process name" do
      Puppet.settings.stubs(:value).with(:name).returns "myname"
      Puppet.settings.expects(:use).with(:main, :ssl, "myname")

      @server.setup_logger
    end

    it "should use the masterlog if the run_mode is master" do
      Puppet.run_mode.stubs(:master?).returns(true)
      Puppet.settings.expects(:value).with(:masterhttplog).returns "/master/log"

      File.expects(:open).with("/master/log", "a+").returns @filehandle

      @server.setup_logger
    end

    it "should use the httplog if the run_mode is not master" do
      Puppet.run_mode.stubs(:master?).returns(false)
      Puppet.settings.expects(:value).with(:httplog).returns "/other/log"

      File.expects(:open).with("/other/log", "a+").returns @filehandle

      @server.setup_logger
    end

    describe "and creating the logging filehandle" do
      it "should set the close-on-exec flag if supported" do
        if defined? Fcntl::FD_CLOEXEC
          @filehandle.expects(:fcntl).with(Fcntl::F_SETFD, Fcntl::FD_CLOEXEC)
        else
          @filehandle.expects(:fcntl).never
        end

        @server.setup_logger
      end

      it "should sync the filehandle" do
        @filehandle.expects(:sync=).with(true)

        @server.setup_logger
      end
    end

    it "should create a new WEBrick::Log instance with the open filehandle" do
      WEBrick::Log.expects(:new).with(@filehandle)

      @server.setup_logger
    end

    it "should set debugging if the current loglevel is :debug" do
      Puppet::Util::Log.expects(:level).returns :debug

      WEBrick::Log.expects(:new).with { |handle, debug| debug == WEBrick::Log::DEBUG }

      @server.setup_logger
    end

    it "should return the logger as the main log" do
      logger = mock 'logger'
      WEBrick::Log.expects(:new).returns logger

      @server.setup_logger[:Logger].should == logger
    end

    it "should return the logger as the access log using both the Common and Referer log format" do
      logger = mock 'logger'
      WEBrick::Log.expects(:new).returns logger

      @server.setup_logger[:AccessLog].should == [
        [logger, WEBrick::AccessLog::COMMON_LOG_FORMAT],
        [logger, WEBrick::AccessLog::REFERER_LOG_FORMAT]
      ]
    end
  end

  describe "when configuring ssl" do
    before do
      @key = stub 'key', :content => "mykey"
      @cert = stub 'cert', :content => "mycert"
      @host = stub 'host', :key => @key, :certificate => @cert, :name => "yay", :ssl_store => "mystore"

      Puppet::SSL::Certificate.indirection.stubs(:find).with('ca').returns @cert

      Puppet::SSL::Host.stubs(:localhost).returns @host
    end

    it "should use the key from the localhost SSL::Host instance" do
      Puppet::SSL::Host.expects(:localhost).returns @host
      @host.expects(:key).returns @key

      @server.setup_ssl[:SSLPrivateKey].should == "mykey"
    end

    it "should configure the certificate" do
      @server.setup_ssl[:SSLCertificate].should == "mycert"
    end

    it "should fail if no CA certificate can be found" do
      Puppet::SSL::Certificate.indirection.stubs(:find).with('ca').returns nil

      lambda { @server.setup_ssl }.should raise_error(Puppet::Error)
    end

    it "should specify the path to the CA certificate" do
      Puppet.settings.stubs(:value).returns "whatever"
      Puppet.settings.stubs(:value).with(:hostcrl).returns 'false'
      Puppet.settings.stubs(:value).with(:localcacert).returns '/ca/crt'

      @server.setup_ssl[:SSLCACertificateFile].should == "/ca/crt"
    end

    it "should start ssl immediately" do
      @server.setup_ssl[:SSLStartImmediately].should be_true
    end

    it "should enable ssl" do
      @server.setup_ssl[:SSLEnable].should be_true
    end

    it "should configure the verification method as 'OpenSSL::SSL::VERIFY_PEER'" do
      @server.setup_ssl[:SSLVerifyClient].should == OpenSSL::SSL::VERIFY_PEER
    end

    it "should add an x509 store" do
      Puppet.settings.stubs(:value).returns "whatever"
      Puppet.settings.stubs(:value).with(:hostcrl).returns '/my/crl'

      @host.expects(:ssl_store).returns "mystore"

      @server.setup_ssl[:SSLCertificateStore].should == "mystore"
    end

    it "should set the certificate name to 'nil'" do
      @server.setup_ssl[:SSLCertName].should be_nil
    end
  end
end<|MERGE_RESOLUTION|>--- conflicted
+++ resolved
@@ -79,80 +79,6 @@
       @server.listen(@listen_params.merge(:protocols => [:rest]))
     end
   end
-<<<<<<< HEAD
-=======
-
-  describe "when the XMLRPC protocol is requested" do
-    before do
-      @servlet = mock 'servlet'
-
-      Puppet::Network::XMLRPC::WEBrickServlet.stubs(:new).returns @servlet
-
-      @master_handler = mock('master_handler')
-      @file_handler = mock('file_handler')
-
-      @master = mock 'master'
-      @file = mock 'file'
-      @master_handler.stubs(:new).returns @master
-      @file_handler.stubs(:new).returns @file
-
-      Puppet::Network::Handler.stubs(:handler).with(:master).returns @master_handler
-      Puppet::Network::Handler.stubs(:handler).with(:fileserver).returns @file_handler
-    end
-
-    it "should do nothing if no xmlrpc handlers have been specified" do
-      Puppet::Network::Handler.expects(:handler).never
-
-      @server.listen(@listen_params.merge(:protocols => [:xmlrpc], :xmlrpc_handlers => []))
-    end
-
-    it "should look the handler classes up via their base class" do
-      Puppet::Network::Handler.expects(:handler).with(:master).returns @master_handler
-      Puppet::Network::Handler.expects(:handler).with(:fileserver).returns @file_handler
-
-      @server.listen(@listen_params.merge(:protocols => [:xmlrpc], :xmlrpc_handlers => [:master, :fileserver]))
-    end
-
-    it "should create an instance for each requested xmlrpc handler" do
-      @master_handler.expects(:new).returns @master
-      @file_handler.expects(:new).returns @file
-
-      @server.listen(@listen_params.merge(:protocols => [:xmlrpc], :xmlrpc_handlers => [:master, :fileserver]))
-    end
-
-    it "should create a webrick servlet with the xmlrpc handler instances" do
-      Puppet::Network::XMLRPC::WEBrickServlet.expects(:new).with([@master, @file]).returns @servlet
-
-      @server.listen(@listen_params.merge(:protocols => [:xmlrpc], :xmlrpc_handlers => [:master, :fileserver]))
-    end
-
-    it "should mount the webrick servlet at /RPC2" do
-      @mock_webrick.stubs(:mount)
-      @mock_webrick.expects(:mount).with("/RPC2", @servlet)
-
-      @server.listen(@listen_params.merge(:protocols => [:xmlrpc], :xmlrpc_handlers => [:master, :fileserver]))
-    end
-  end
-end
-
-
-describe Puppet::Network::HTTP::WEBrick, "when looking up the class to handle a protocol" do
-  it "should require a protocol" do
-    lambda { Puppet::Network::HTTP::WEBrick.class_for_protocol }.should raise_error(ArgumentError)
-  end
-
-  it "should accept a protocol" do
-    lambda { Puppet::Network::HTTP::WEBrick.class_for_protocol("bob") }.should_not raise_error(ArgumentError)
-  end
-
-  it "should use a WEBrick + REST class when a REST protocol is specified" do
-    Puppet::Network::HTTP::WEBrick.class_for_protocol("rest").should == Puppet::Network::HTTP::WEBrickREST
-  end
-
-  it "should fail when an unknown protocol is specified" do
-    lambda { Puppet::Network::HTTP::WEBrick.class_for_protocol("abcdefg") }.should raise_error
-  end
->>>>>>> 7f887c63
 end
 
 describe Puppet::Network::HTTP::WEBrick, "when turning off listening" do
