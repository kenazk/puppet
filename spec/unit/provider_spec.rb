--- conflicted
+++ resolved
@@ -1,7 +1,7 @@
+#!/usr/bin/env rspec
 require 'spec_helper'
 
 describe Puppet::Provider do
-<<<<<<< HEAD
   before :each do
     Puppet::Type.newtype(:test) do
       newparam(:name) { isnamevar }
@@ -16,10 +16,6 @@
   let :provider do type.provide(:default) {} end
 
   subject { provider }
-=======
-  after do
-    Puppet::Type.rmtype(:dummy)
-  end
 
   describe "has command" do
     it "installs a method to run the command specified by the path" do
@@ -151,6 +147,10 @@
     provider.echo
   end
 
+  it "should have a specifity class method" do
+    Puppet::Provider.should respond_to(:specificity)
+  end
+
   it "should consider two defaults to be higher specificity than one default" do
     one = provider_of do
       defaultfor :operatingsystem => "solaris"
@@ -162,12 +162,6 @@
 
     two.specificity.should > one.specificity
   end
-
-  it "should consider a subclass more specific than its parent class" do
-    one = provider_of {}
-
-    two = provider_of({ :parent => one }) {}
->>>>>>> 93d31dd3
 
 
   it "should be Comparable" do
@@ -202,7 +196,6 @@
     b.should be_between(a, c)
   end
 
-<<<<<<< HEAD
   context "when creating instances" do
     context "with a resource" do
       let :resource do type.new(:name => "fred") end
@@ -599,8 +592,9 @@
         end
       end
     end
-=======
-  def provider_of(options = {}, &block) 
+  end
+
+  def provider_of(options = {}, &block)
     type = Puppet::Type.newtype(:dummy) do
       provide(:dummy, options, &block)
     end
@@ -608,7 +602,7 @@
     type.provider(:dummy)
   end
 
-  def expect_command_executed(name, path, *args) 
+  def expect_command_executed(name, path, *args)
     command = Puppet::Provider::Command.new(name, path, Puppet::Util, Puppet::Util::Execution)
     command.expects(:execute).with(*args)
     command
@@ -618,9 +612,8 @@
       Puppet::Provider::Command.stubs(:new).with(command.name, command.executable, Puppet::Util, Puppet::Util::Execution, { :custom_environment => environment }).returns(command)
   end
 
-  def file_exists_and_is_executable(path) 
+  def file_exists_and_is_executable(path)
     FileTest.expects(:file?).with(path).returns(true)
     FileTest.expects(:executable?).with(path).returns(true)
->>>>>>> 93d31dd3
   end
 end