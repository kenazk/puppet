--- conflicted
+++ resolved
@@ -558,16 +558,9 @@
       dispatch :min do
         param 'Numeric', :x
         param 'Numeric', :y
-<<<<<<< HEAD
-        param 'Numeric', :a
-        param 'Numeric', :b
-        param 'Numeric', :c
-        arg_count 2, :default
-=======
         optional_param 'Numeric', :a
         optional_param 'Numeric', :b
         repeated_param 'Numeric', :c
->>>>>>> ce0dffc6
       end
       def min(x,y,a=1, b=1, *c)
         x <= y ? x : y
