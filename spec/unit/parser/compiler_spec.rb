--- conflicted
+++ resolved
@@ -573,14 +573,6 @@
       @compiler.evaluate_classes(%w{myclass}, @scope)
     end
 
-<<<<<<< HEAD
-    it "should ensure each node class hash is in catalog and have appropriate parameters", :'fails_on_ruby_1.9.2' => true do
-      klasses = {'foo'=>{'1'=>'one'}, 'bar::foo'=>{'2'=>'two'}, 'bar'=>{'1'=> [1,2,3], '2'=>{'foo'=>'bar'}}}
-      @node.classes = klasses
-      ast_obj = Puppet::Parser::AST::String.new(:value => 'foo')
-      klasses.each do |name, params|
-        klass = Puppet::Resource::Type.new(:hostclass, name, :arguments => {'1' => ast_obj, '2' => ast_obj})
-=======
     describe "and the classes are specified as a hash with parameters" do
       before do
         @node.classes = {}
@@ -591,7 +583,6 @@
       def define_class(name, parameters)
         @node.classes[name] = parameters
         klass = Puppet::Resource::Type.new(:hostclass, name, :arguments => {'1' => @ast_obj, '2' => @ast_obj})
->>>>>>> c833fde3
         @compiler.topscope.known_resource_types.add klass
       end
 
@@ -612,20 +603,10 @@
         @catalog.resource(:class, 'foo')['1'].should == "foo"
       end
 
-<<<<<<< HEAD
-    it "should ensure each node class is in catalog and has appropriate tags", :'fails_on_ruby_1.9.2' => true do
-      klasses = ['bar::foo']
-      @node.classes = klasses
-      ast_obj = Puppet::Parser::AST::String.new(:value => 'foo')
-      klasses.each do |name|
-        klass = Puppet::Resource::Type.new(:hostclass, name, :arguments => {'1' => ast_obj, '2' => ast_obj})
-        @compiler.topscope.known_resource_types.add klass
-=======
       it "should use any provided values" do
         define_class('foo', {'1' => 'real_value'})
         compile()
         @catalog.resource(:class, 'foo')['1'].should == "real_value"
->>>>>>> c833fde3
       end
 
       it "should support providing some but not all values" do
