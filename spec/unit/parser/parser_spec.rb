#!/usr/bin/env ruby

require File.expand_path(File.dirname(__FILE__) + '/../../spec_helper')

describe Puppet::Parser do

  Puppet::Parser::AST

  before :each do
    @known_resource_types = Puppet::Resource::TypeCollection.new("development")
    @parser = Puppet::Parser::Parser.new "development"
    @parser.stubs(:known_resource_types).returns @known_resource_types
    @true_ast = Puppet::Parser::AST::Boolean.new :value => true
  end

  it "should require an environment at initialization" do
    lambda { Puppet::Parser::Parser.new }.should raise_error(ArgumentError)
  end

  it "should set the environment" do
    env = Puppet::Node::Environment.new
    Puppet::Parser::Parser.new(env).environment.should == env
  end

  it "should convert the environment into an environment instance if a string is provided" do
    env = Puppet::Node::Environment.new("testing")
    Puppet::Parser::Parser.new("testing").environment.should == env
  end

  it "should be able to look up the environment-specific resource type collection" do
    rtc = Puppet::Node::Environment.new("development").known_resource_types
    parser = Puppet::Parser::Parser.new "development"
    parser.known_resource_types.should equal(rtc)
  end

  it "should delegate importing to the known resource type loader" do
    parser = Puppet::Parser::Parser.new "development"
    parser.known_resource_types.loader.expects(:import).with("newfile", "current_file")
    parser.lexer.expects(:file).returns "current_file"
    parser.import("newfile")
  end

  describe "when parsing files" do
    before do
      FileTest.stubs(:exist?).returns true
      File.stubs(:read).returns ""
      @parser.stubs(:watch_file)
    end

    it "should treat files ending in 'rb' as ruby files" do
      @parser.expects(:parse_ruby_file)
      @parser.file = "/my/file.rb"
      @parser.parse
    end
  end

  describe "when parsing append operator" do

    it "should not raise syntax errors" do
      lambda { @parser.parse("$var += something") }.should_not raise_error
    end

    it "shouldraise syntax error on incomplete syntax " do
      lambda { @parser.parse("$var += ") }.should raise_error
    end

    it "should create ast::VarDef with append=true" do
      vardef = @parser.parse("$var += 2").code[0]
      vardef.should be_a(Puppet::Parser::AST::VarDef)
      vardef.append.should == true
    end

    it "should work with arrays too" do
      vardef = @parser.parse("$var += ['test']").code[0]
      vardef.should be_a(Puppet::Parser::AST::VarDef)
      vardef.append.should == true
    end

  end

  describe "when parsing selector" do
    it "should support hash access on the left hand side" do
      lambda { @parser.parse("$h = { 'a' => 'b' } $a = $h['a'] ? { 'b' => 'd', default => undef }") }.should_not raise_error
    end
  end

  describe "when parsing 'if'" do
    it "not, it should create the correct ast objects" do
      Puppet::Parser::AST::Not.expects(:new).with { |h| h[:value].is_a?(Puppet::Parser::AST::Boolean) }
      @parser.parse("if ! true { $var = 1 }")
    end

    it "boolean operation, it should create the correct ast objects" do
      Puppet::Parser::AST::BooleanOperator.expects(:new).with {
        |h| h[:rval].is_a?(Puppet::Parser::AST::Boolean) and h[:lval].is_a?(Puppet::Parser::AST::Boolean) and h[:operator]=="or"
      }
      @parser.parse("if true or true { $var = 1 }")

    end

    it "comparison operation, it should create the correct ast objects" do
      Puppet::Parser::AST::ComparisonOperator.expects(:new).with {
        |h| h[:lval].is_a?(Puppet::Parser::AST::Name) and h[:rval].is_a?(Puppet::Parser::AST::Name) and h[:operator]=="<"
      }
      @parser.parse("if 1 < 2 { $var = 1 }")

    end

  end

  describe "when parsing if complex expressions" do
    it "should create a correct ast tree" do
      aststub = stub_everything 'ast'
      Puppet::Parser::AST::ComparisonOperator.expects(:new).with {
        |h| h[:rval].is_a?(Puppet::Parser::AST::Name) and h[:lval].is_a?(Puppet::Parser::AST::Name) and h[:operator]==">"
      }.returns(aststub)
      Puppet::Parser::AST::ComparisonOperator.expects(:new).with {
        |h| h[:rval].is_a?(Puppet::Parser::AST::Name) and h[:lval].is_a?(Puppet::Parser::AST::Name) and h[:operator]=="=="
      }.returns(aststub)
      Puppet::Parser::AST::BooleanOperator.expects(:new).with {
        |h| h[:rval]==aststub and h[:lval]==aststub and h[:operator]=="and"
      }
      @parser.parse("if (1 > 2) and (1 == 2) { $var = 1 }")
    end

    it "should raise an error on incorrect expression" do
      lambda { @parser.parse("if (1 > 2 > ) or (1 == 2) { $var = 1 }") }.should raise_error
    end

  end

  describe "when parsing resource references" do

    it "should not raise syntax errors" do
      lambda { @parser.parse('exec { test: param => File["a"] }') }.should_not raise_error
    end

    it "should not raise syntax errors with multiple references" do
      lambda { @parser.parse('exec { test: param => File["a","b"] }') }.should_not raise_error
    end

    it "should create an ast::ResourceReference" do
      Puppet::Parser::AST::ResourceReference.expects(:new).with { |arg|
        arg[:line]==1 and arg[:type]=="File" and arg[:title].is_a?(Puppet::Parser::AST::ASTArray)
      }
      @parser.parse('exec { test: command => File["a","b"] }')
    end
  end

  describe "when parsing resource overrides" do

    it "should not raise syntax errors" do
      lambda { @parser.parse('Resource["title"] { param => value }') }.should_not raise_error
    end

    it "should not raise syntax errors with multiple overrides" do
      lambda { @parser.parse('Resource["title1","title2"] { param => value }') }.should_not raise_error
    end

    it "should create an ast::ResourceOverride" do
      #Puppet::Parser::AST::ResourceOverride.expects(:new).with { |arg|
      #  arg[:line]==1 and arg[:object].is_a?(Puppet::Parser::AST::ResourceReference) and arg[:parameters].is_a?(Puppet::Parser::AST::ResourceParam)
      #}
      ro = @parser.parse('Resource["title1","title2"] { param => value }').code[0]
      ro.should be_a(Puppet::Parser::AST::ResourceOverride)
      ro.line.should == 1
      ro.object.should be_a(Puppet::Parser::AST::ResourceReference)
      ro.parameters[0].should be_a(Puppet::Parser::AST::ResourceParam)
    end

  end

  describe "when parsing if statements" do

    it "should not raise errors with empty if" do
      lambda { @parser.parse("if true { }") }.should_not raise_error
    end

    it "should not raise errors with empty else" do
      lambda { @parser.parse("if false { notice('if') } else { }") }.should_not raise_error
    end

    it "should not raise errors with empty if and else" do
      lambda { @parser.parse("if false { } else { }") }.should_not raise_error
    end

    it "should create a nop node for empty branch" do
      Puppet::Parser::AST::Nop.expects(:new)
      @parser.parse("if true { }")
    end

    it "should create a nop node for empty else branch" do
      Puppet::Parser::AST::Nop.expects(:new)
      @parser.parse("if true { notice('test') } else { }")
    end

    it "should build a chain of 'ifs' if there's an 'elsif'" do
      lambda { @parser.parse(<<-PP) }.should_not raise_error
        if true { notice('test') } elsif true {} else { }
      PP
    end

  end

  describe "when parsing function calls" do

    it "should not raise errors with no arguments" do
      lambda { @parser.parse("tag()") }.should_not raise_error
    end

    it "should not raise errors with rvalue function with no args" do
      lambda { @parser.parse("$a = template()") }.should_not raise_error
    end

    it "should not raise errors with arguments" do
      lambda { @parser.parse("notice(1)") }.should_not raise_error
    end

    it "should not raise errors with multiple arguments" do
      lambda { @parser.parse("notice(1,2)") }.should_not raise_error
    end

    it "should not raise errors with multiple arguments and a trailing comma" do
      lambda { @parser.parse("notice(1,2,)") }.should_not raise_error
    end

  end

  describe "when parsing arrays with trailing comma" do

    it "should not raise errors with a trailing comma" do
      lambda { @parser.parse("$a = [1,2,]") }.should_not raise_error
    end
  end

  describe "when providing AST context" do
    before do
      @lexer = stub 'lexer', :line => 50, :file => "/foo/bar", :getcomment => "whev"
      @parser.stubs(:lexer).returns @lexer
    end

    it "should include the lexer's line" do
      @parser.ast_context[:line].should == 50
    end

    it "should include the lexer's file" do
      @parser.ast_context[:file].should == "/foo/bar"
    end

    it "should include the docs if directed to do so" do
      @parser.ast_context(true)[:doc].should == "whev"
    end

    it "should not include the docs when told not to" do
      @parser.ast_context(false)[:doc].should be_nil
    end

    it "should not include the docs by default" do
      @parser.ast_context[:doc].should be_nil
    end
  end

  describe "when building ast nodes" do
    before do
      @lexer = stub 'lexer', :line => 50, :file => "/foo/bar", :getcomment => "whev"
      @parser.stubs(:lexer).returns @lexer
      @class = stub 'class', :use_docs => false
    end

    it "should return a new instance of the provided class created with the provided options" do
      @class.expects(:new).with { |opts| opts[:foo] == "bar" }
      @parser.ast(@class, :foo => "bar")
    end

    it "should merge the ast context into the provided options" do
      @class.expects(:new).with { |opts| opts[:file] == "/foo" }
      @parser.expects(:ast_context).returns :file => "/foo"
      @parser.ast(@class, :foo => "bar")
    end

    it "should prefer provided options over AST context" do
      @class.expects(:new).with { |opts| opts[:file] == "/bar" }
      @lexer.expects(:file).returns "/foo"
      @parser.ast(@class, :file => "/bar")
    end

    it "should include docs when the AST class uses them" do
      @class.expects(:use_docs).returns true
      @class.stubs(:new)
<<<<<<< HEAD
      @parser.expects(:ast_context).with{ |*a| a[0] == true }.returns({})
=======
      @parser.expects(:ast_context).with{ |docs, line| docs == true }.returns({})
>>>>>>> e8145f91
      @parser.ast(@class, :file => "/bar")
    end

    it "should get docs from lexer using the correct AST line number" do
      @class.expects(:use_docs).returns true
      @class.stubs(:new).with{ |a| a[:doc] == "doc" }
      @lexer.expects(:getcomment).with(12).returns "doc"
      @parser.ast(@class, :file => "/bar", :line => 12)
    end
  end

<<<<<<< HEAD
=======
  describe "when creating a node" do
    before :each do
      @lexer = stub 'lexer'
      @lexer.stubs(:getcomment)
      @parser.stubs(:lexer).returns(@lexer)
      @node = stub_everything 'node'
      @parser.stubs(:ast_context).returns({})
      @parser.stubs(:node).returns(nil)

      @nodename = stub 'nodename', :is_a? => false, :value => "foo"
      @nodename.stubs(:is_a?).with(Puppet::Parser::AST::HostName).returns(true)
    end

    it "should return an array of nodes" do
      @parser.newnode(@nodename).should be_instance_of(Array)
    end

    it "should initialize the ast context with the correct line number" do
      @parser.expects(:ast_context).with { |a,b| b == 123 }.returns({})
      @parser.newnode(@nodename, { :line => 123 })
    end
  end

  %w{class define}.each do |entity|
    describe "when creating a #{entity}" do
      before :each do
        @parser.stubs(:ast_context).returns({})

        @name = stub "#{entity}name", :is_a? => false, :value => "foo"
      end

      it "should create and add the correct resource type" do
        instance = stub 'instance'
        Puppet::Resource::Type.expects(:new).returns(instance)
        @parser.known_resource_types.expects(:add).with(instance)
        @parser.send("new#{entity}", @name)
      end

      it "should initialize the ast context with the correct line number" do
        @parser.expects(:ast_context).with { |a,b| b == 123 }.returns({})
        @parser.send("new#{entity}", @name, { :line => 123 })
      end
    end
  end

>>>>>>> e8145f91
  describe "when retrieving a specific node" do
    it "should delegate to the known_resource_types node" do
      @known_resource_types.expects(:node).with("node")

      @parser.node("node")
    end
  end

  describe "when retrieving a specific class" do
    it "should delegate to the loaded code" do
      @known_resource_types.expects(:hostclass).with("class")

      @parser.hostclass("class")
    end
  end

  describe "when retrieving a specific definitions" do
    it "should delegate to the loaded code" do
      @known_resource_types.expects(:definition).with("define")

      @parser.definition("define")
    end
  end

  describe "when determining the configuration version" do
    it "should determine it from the resource type collection" do
      @parser.known_resource_types.expects(:version).returns "foo"
      @parser.version.should == "foo"
    end
  end

  describe "when looking up definitions" do
    it "should use the known resource types to check for them by name" do
      @parser.known_resource_types.stubs(:find_or_load).with("namespace","name",:definition).returns(:this_value)
      @parser.find_definition("namespace","name").should == :this_value
    end
  end

  describe "when looking up hostclasses" do
    it "should use the known resource types to check for them by name" do
      @parser.known_resource_types.stubs(:find_or_load).with("namespace","name",:hostclass).returns(:this_value)
      @parser.find_hostclass("namespace","name").should == :this_value
    end
  end

  describe "when parsing classes" do
    before :each do
      @krt = Puppet::Resource::TypeCollection.new("development")
      @parser = Puppet::Parser::Parser.new "development"
      @parser.stubs(:known_resource_types).returns @krt
    end

    it "should not create new classes" do
      @parser.parse("class foobar {}").code[0].should be_a(Puppet::Parser::AST::Hostclass)
      @krt.hostclass("foobar").should be_nil
    end

    it "should correctly set the parent class when one is provided" do
      @parser.parse("class foobar inherits yayness {}").code[0].instantiate('')[0].parent.should == "yayness"
    end

    it "should correctly set the parent class for multiple classes at a time" do
      statements = @parser.parse("class foobar inherits yayness {}\nclass boo inherits bar {}").code
      statements[0].instantiate('')[0].parent.should == "yayness"
      statements[1].instantiate('')[0].parent.should == "bar"
    end

    it "should define the code when some is provided" do
      @parser.parse("class foobar { $var = val }").code[0].code.should_not be_nil
    end

    it "should define parameters when provided" do
      foobar = @parser.parse("class foobar($biz,$baz) {}").code[0].instantiate('')[0]
      foobar.arguments.should == {"biz" => nil, "baz" => nil}
    end
  end

  describe "when parsing resources" do
    before :each do
      @krt = Puppet::Resource::TypeCollection.new("development")
      @parser = Puppet::Parser::Parser.new "development"
      @parser.stubs(:known_resource_types).returns @krt
    end

    it "should be able to parse class resources" do
      @krt.add(Puppet::Resource::Type.new(:hostclass, "foobar", :arguments => {"biz" => nil}))
      lambda { @parser.parse("class { foobar: biz => stuff }") }.should_not raise_error
    end

    it "should correctly mark exported resources as exported" do
      @parser.parse("@@file { '/file': }").code[0].exported.should be_true
    end

    it "should correctly mark virtual resources as virtual" do
      @parser.parse("@file { '/file': }").code[0].virtual.should be_true
    end
  end

  describe "when parsing nodes" do
    it "should be able to parse a node with a single name" do
      node = @parser.parse("node foo { }").code[0]
      node.should be_a Puppet::Parser::AST::Node
      node.names.length.should == 1
      node.names[0].value.should == "foo"
    end

    it "should be able to parse a node with two names" do
      node = @parser.parse("node foo, bar { }").code[0]
      node.should be_a Puppet::Parser::AST::Node
      node.names.length.should == 2
      node.names[0].value.should == "foo"
      node.names[1].value.should == "bar"
    end

    it "should be able to parse a node with three names" do
      node = @parser.parse("node foo, bar, baz { }").code[0]
      node.should be_a Puppet::Parser::AST::Node
      node.names.length.should == 3
      node.names[0].value.should == "foo"
      node.names[1].value.should == "bar"
      node.names[2].value.should == "baz"
    end
  end
end<|MERGE_RESOLUTION|>--- conflicted
+++ resolved
@@ -287,11 +287,7 @@
     it "should include docs when the AST class uses them" do
       @class.expects(:use_docs).returns true
       @class.stubs(:new)
-<<<<<<< HEAD
-      @parser.expects(:ast_context).with{ |*a| a[0] == true }.returns({})
-=======
       @parser.expects(:ast_context).with{ |docs, line| docs == true }.returns({})
->>>>>>> e8145f91
       @parser.ast(@class, :file => "/bar")
     end
 
@@ -303,54 +299,6 @@
     end
   end
 
-<<<<<<< HEAD
-=======
-  describe "when creating a node" do
-    before :each do
-      @lexer = stub 'lexer'
-      @lexer.stubs(:getcomment)
-      @parser.stubs(:lexer).returns(@lexer)
-      @node = stub_everything 'node'
-      @parser.stubs(:ast_context).returns({})
-      @parser.stubs(:node).returns(nil)
-
-      @nodename = stub 'nodename', :is_a? => false, :value => "foo"
-      @nodename.stubs(:is_a?).with(Puppet::Parser::AST::HostName).returns(true)
-    end
-
-    it "should return an array of nodes" do
-      @parser.newnode(@nodename).should be_instance_of(Array)
-    end
-
-    it "should initialize the ast context with the correct line number" do
-      @parser.expects(:ast_context).with { |a,b| b == 123 }.returns({})
-      @parser.newnode(@nodename, { :line => 123 })
-    end
-  end
-
-  %w{class define}.each do |entity|
-    describe "when creating a #{entity}" do
-      before :each do
-        @parser.stubs(:ast_context).returns({})
-
-        @name = stub "#{entity}name", :is_a? => false, :value => "foo"
-      end
-
-      it "should create and add the correct resource type" do
-        instance = stub 'instance'
-        Puppet::Resource::Type.expects(:new).returns(instance)
-        @parser.known_resource_types.expects(:add).with(instance)
-        @parser.send("new#{entity}", @name)
-      end
-
-      it "should initialize the ast context with the correct line number" do
-        @parser.expects(:ast_context).with { |a,b| b == 123 }.returns({})
-        @parser.send("new#{entity}", @name, { :line => 123 })
-      end
-    end
-  end
-
->>>>>>> e8145f91
   describe "when retrieving a specific node" do
     it "should delegate to the known_resource_types node" do
       @known_resource_types.expects(:node).with("node")
