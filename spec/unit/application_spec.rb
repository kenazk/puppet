--- conflicted
+++ resolved
@@ -105,13 +105,7 @@
 
         Puppet[:run_mode].should == :master
 
-<<<<<<< HEAD
-      }.should_not raise_error
-=======
-      app.class.run_mode.name.should == :agent
-      $puppet_application_mode.name.should == :agent
-    }.to_not raise_error
->>>>>>> 3710c2d8
+      }.to_not raise_error
 
     end
   end
@@ -120,18 +114,11 @@
   it "it should not allow initialize_app_defaults to be called multiple times" do
     app = Puppet::Application.new
     expect {
-<<<<<<< HEAD
       app.initialize_app_defaults
     }.to_not raise_error
 
     expect {
       app.initialize_app_defaults
-=======
-      app.set_run_mode app.class.run_mode "master"
-      $puppet_application_mode.name.should == :master
-      app.set_run_mode app.class.run_mode "agent"
-      $puppet_application_mode.name.should == :agent
->>>>>>> 3710c2d8
     }.to raise_error
   end
 
