--- conflicted
+++ resolved
@@ -141,11 +141,7 @@
 
     it "should accept the --module-repository option" do
       options[:module_repository] = "http://forge.example.com"
-<<<<<<< HEAD
-      Puppet::Module::Tool::Applications::Searcher.expects(:run).with("puppetlabs-apache", has_entries(options)).once
-=======
-      Puppet::ModuleTool::Applications::Searcher.expects(:run).with("puppetlabs-apache", options).once
->>>>>>> 680f9a5c
+      Puppet::ModuleTool::Applications::Searcher.expects(:run).with("puppetlabs-apache", has_entries(options)).once
       subject.search("puppetlabs-apache", options)
     end
   end
