--- conflicted
+++ resolved
@@ -2,29 +2,25 @@
 
 require File.dirname(__FILE__) + '/../../spec_helper'
 
-<<<<<<< HEAD
-describe Puppet::Type.type(:tidy) do
+tidy = Puppet::Type.type(:tidy)
+
+describe tidy do
+    before do
+        Puppet.settings.stubs(:use)
+    end
+
     it "should use :lstat when stating a file" do
         tidy = Puppet::Type.type(:tidy).new :path => "/foo/bar", :age => "1d"
         stat = mock 'stat'
         File.expects(:lstat).with("/foo/bar").returns stat
         tidy.stat("/foo/bar").should == stat
-=======
-tidy = Puppet::Type.type(:tidy)
-
-describe tidy do
-    before do
-        Puppet.settings.stubs(:use)
-    end
-
-    after { tidy.clear }
+    end
     
     it "should be in sync if the targeted file does not exist" do
         File.expects(:lstat).with("/tmp/foonesslaters").raises Errno::ENOENT
         @tidy = tidy.create :path => "/tmp/foonesslaters", :age => "100d"
 
         @tidy.property(:ensure).must be_insync({})
->>>>>>> c62c1937
     end
 
     [:age, :size, :path, :matches, :type, :recurse, :rmdirs].each do |param|
