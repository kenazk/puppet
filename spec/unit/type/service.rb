#!/usr/bin/env ruby

require File.dirname(__FILE__) + '/../../spec_helper'

describe Puppet::Type.type(:service) do
    it "should have an :enableable feature that requires the :enable, :disable, and :enabled? methods" do
        Puppet::Type.type(:service).provider_feature(:enableable).methods.should == [:disable, :enable, :enabled?]
    end

    it "should have a :refreshable feature that requires the :restart method" do
        Puppet::Type.type(:service).provider_feature(:refreshable).methods.should == [:restart]
    end
end

describe Puppet::Type.type(:service), "when validating attributes" do
    [:name, :binary, :hasstatus, :path, :pattern, :start, :restart, :stop, :status, :hasrestart, :control].each do |param|
        it "should have a #{param} parameter" do
            Puppet::Type.type(:service).attrtype(param).should == :param
        end
    end

    [:ensure, :enable].each do |param|
        it "should have an #{param} property" do
            Puppet::Type.type(:service).attrtype(param).should == :property
        end
    end
end

describe Puppet::Type.type(:service), "when validating attribute values" do
    before do
        @provider = stub 'provider', :class => Puppet::Type.type(:service).defaultprovider, :clear => nil, :controllable? => false
        Puppet::Type.type(:service).defaultprovider.stubs(:new).returns(@provider)
    end

    it "should support :running as a value to :ensure" do
        Puppet::Type.type(:service).create(:name => "yay", :ensure => :running)
    end

    it "should support :stopped as a value to :ensure" do
        Puppet::Type.type(:service).create(:name => "yay", :ensure => :stopped)
    end

    it "should alias the value :true to :running in :ensure" do
        svc = Puppet::Type.type(:service).create(:name => "yay", :ensure => true)
        svc.should(:ensure).should == :running
    end

    it "should alias the value :false to :stopped in :ensure" do
        svc = Puppet::Type.type(:service).create(:name => "yay", :ensure => false)
        svc.should(:ensure).should == :stopped
    end

    it "should support :true as a value to :enable" do
        Puppet::Type.type(:service).create(:name => "yay", :enable => :true)
    end

    it "should support :false as a value to :enable" do
        Puppet::Type.type(:service).create(:name => "yay", :enable => :false)
    end

    it "should support :true as a value to :hasstatus" do
        Puppet::Type.type(:service).create(:name => "yay", :hasstatus => :true)
    end

    it "should support :false as a value to :hasstatus" do
        Puppet::Type.type(:service).create(:name => "yay", :hasstatus => :false)
    end

    it "should support :true as a value to :hasrestart" do
        Puppet::Type.type(:service).create(:name => "yay", :hasrestart => :true)
    end

    it "should support :false as a value to :hasrestart" do
        Puppet::Type.type(:service).create(:name => "yay", :hasrestart => :false)
    end

    it "should allow setting the :enable parameter if the provider has the :enableable feature" do
        Puppet::Type.type(:service).defaultprovider.stubs(:supports_parameter?).returns(true)
        Puppet::Type.type(:service).defaultprovider.expects(:supports_parameter?).with(Puppet::Type.type(:service).attrclass(:enable)).returns(true)
        svc = Puppet::Type.type(:service).create(:name => "yay", :enable => true)
        svc.should(:enable).should == :true
    end

    it "should not allow setting the :enable parameter if the provider is missing the :enableable feature" do
        Puppet::Type.type(:service).defaultprovider.stubs(:supports_parameter?).returns(true)
        Puppet::Type.type(:service).defaultprovider.expects(:supports_parameter?).with(Puppet::Type.type(:service).attrclass(:enable)).returns(false)
        svc = Puppet::Type.type(:service).create(:name => "yay", :enable => true)
        svc.should(:enable).should be_nil
    end

    it "should discard paths that do not exist" do
        FileTest.stubs(:exist?).returns(false)
        FileTest.stubs(:directory?).returns(false)
        svc = Puppet::Type.type(:service).create(:name => "yay", :path => "/one/two")
        svc[:path].should be_empty
    end

    it "should discard paths that are not directories" do
        FileTest.stubs(:exist?).returns(true)
        FileTest.stubs(:directory?).returns(false)
        svc = Puppet::Type.type(:service).create(:name => "yay", :path => "/one/two")
        svc[:path].should be_empty
    end

    it "should split paths on ':'" do
        FileTest.stubs(:exist?).returns(true)
        FileTest.stubs(:directory?).returns(true)
        svc = Puppet::Type.type(:service).create(:name => "yay", :path => "/one/two:/three/four")
        svc[:path].should == %w{/one/two /three/four}
    end

    it "should accept arrays of paths joined by ':'" do
        FileTest.stubs(:exist?).returns(true)
        FileTest.stubs(:directory?).returns(true)
        svc = Puppet::Type.type(:service).create(:name => "yay", :path => ["/one:/two", "/three:/four"])
        svc[:path].should == %w{/one /two /three /four}
    end
<<<<<<< HEAD
=======

    after { Puppet::Type.type(:service).clear }
>>>>>>> d3a81255
end

describe Puppet::Type.type(:service), "when setting default attribute values" do
    it "should default to the provider's default path if one is available" do
        FileTest.stubs(:directory?).returns(true)
        FileTest.stubs(:exist?).returns(true)

        Puppet::Type.type(:service).defaultprovider.stubs(:respond_to?).returns(true)
        Puppet::Type.type(:service).defaultprovider.stubs(:defpath).returns("testing")
        svc = Puppet::Type.type(:service).create(:name => "other")
        svc[:path].should == ["testing"]
    end

    it "should default 'pattern' to the binary if one is provided" do
        svc = Puppet::Type.type(:service).create(:name => "other", :binary => "/some/binary")
        svc[:pattern].should == "/some/binary"
    end

    it "should default 'pattern' to the name if no pattern is provided" do
        svc = Puppet::Type.type(:service).create(:name => "other")
        svc[:pattern].should == "other"
    end

    it "should default 'control' to the upcased service name with periods replaced by underscores if the provider supports the 'controllable' feature" do
        provider = stub 'provider', :controllable? => true, :class => Puppet::Type.type(:service).defaultprovider, :clear => nil
        Puppet::Type.type(:service).defaultprovider.stubs(:new).returns(provider)
        svc = Puppet::Type.type(:service).create(:name => "nfs.client")
        svc[:control].should == "NFS_CLIENT_START"
    end
<<<<<<< HEAD
=======

    after { Puppet::Type.type(:service).clear }
>>>>>>> d3a81255
end

describe Puppet::Type.type(:service), "when retrieving the host's current state" do
    before do
        @service = Puppet::Type.type(:service).create(:name => "yay")
    end

    it "should use the provider's status to determine whether the service is running" do
        @service.provider.expects(:status).returns(:yepper)
        @service[:ensure] = :running
        @service.property(:ensure).retrieve.should == :yepper
    end

    it "should ask the provider whether it is enabled" do
        @service.provider.class.stubs(:supports_parameter?).returns(true)
        @service.provider.expects(:enabled?).returns(:yepper)
        @service[:enable] = true
        @service.property(:enable).retrieve.should == :yepper
    end
<<<<<<< HEAD
=======

    after { Puppet::Type.type(:service).clear }
>>>>>>> d3a81255
end

describe Puppet::Type.type(:service), "when changing the host" do
    before do
        @service = Puppet::Type.type(:service).create(:name => "yay")
    end

    it "should start the service if it is supposed to be running" do
        @service[:ensure] = :running
        @service.provider.expects(:start)
        @service.property(:ensure).sync
    end

    it "should stop the service if it is supposed to be stopped" do
        @service[:ensure] = :stopped
        @service.provider.expects(:stop)
        @service.property(:ensure).sync
    end

    it "should enable the service if it is supposed to be enabled" do
        @service.provider.class.stubs(:supports_parameter?).returns(true)
        @service[:enable] = true
        @service.provider.expects(:enable)
        @service.property(:enable).sync
    end

    it "should disable the service if it is supposed to be disabled" do
        @service.provider.class.stubs(:supports_parameter?).returns(true)
        @service[:enable] = false
        @service.provider.expects(:disable)
        @service.property(:enable).sync
    end

    it "should sync the service's enable state when changing the state of :ensure if :enable is being managed" do
        @service.provider.class.stubs(:supports_parameter?).returns(true)
        @service[:enable] = false
        @service[:ensure] = :stopped

        @service.property(:enable).expects(:retrieve).returns("whatever")
        @service.property(:enable).expects(:insync?).returns(false)
        @service.property(:enable).expects(:sync)

        @service.provider.stubs(:stop)

        @service.property(:ensure).sync
    end
<<<<<<< HEAD
=======

    after { Puppet::Type.type(:service).clear }
>>>>>>> d3a81255
end

describe Puppet::Type.type(:service), "when refreshing the service" do
    before do
        @service = Puppet::Type.type(:service).create(:name => "yay")
    end

    it "should restart the service if it is running" do
        @service[:ensure] = :running
        @service.provider.expects(:status).returns(:running)
        @service.provider.expects(:restart)
        @service.refresh
    end

    it "should restart the service if it is running, even if it is supposed to stopped" do
        @service[:ensure] = :stopped
        @service.provider.expects(:status).returns(:running)
        @service.provider.expects(:restart)
        @service.refresh
    end

    it "should not restart the service if it is not running" do
        @service[:ensure] = :running
        @service.provider.expects(:status).returns(:stopped)
        @service.refresh
    end

    it "should add :ensure as a property if it is not being managed" do
        @service.provider.expects(:status).returns(:running)
        @service.provider.expects(:restart)
        @service.refresh
    end
<<<<<<< HEAD
=======

    after { Puppet::Type.type(:service).clear }
>>>>>>> d3a81255
end<|MERGE_RESOLUTION|>--- conflicted
+++ resolved
@@ -115,11 +115,6 @@
         svc = Puppet::Type.type(:service).create(:name => "yay", :path => ["/one:/two", "/three:/four"])
         svc[:path].should == %w{/one /two /three /four}
     end
-<<<<<<< HEAD
-=======
-
-    after { Puppet::Type.type(:service).clear }
->>>>>>> d3a81255
 end
 
 describe Puppet::Type.type(:service), "when setting default attribute values" do
@@ -149,11 +144,6 @@
         svc = Puppet::Type.type(:service).create(:name => "nfs.client")
         svc[:control].should == "NFS_CLIENT_START"
     end
-<<<<<<< HEAD
-=======
-
-    after { Puppet::Type.type(:service).clear }
->>>>>>> d3a81255
 end
 
 describe Puppet::Type.type(:service), "when retrieving the host's current state" do
@@ -173,11 +163,6 @@
         @service[:enable] = true
         @service.property(:enable).retrieve.should == :yepper
     end
-<<<<<<< HEAD
-=======
-
-    after { Puppet::Type.type(:service).clear }
->>>>>>> d3a81255
 end
 
 describe Puppet::Type.type(:service), "when changing the host" do
@@ -224,11 +209,6 @@
 
         @service.property(:ensure).sync
     end
-<<<<<<< HEAD
-=======
-
-    after { Puppet::Type.type(:service).clear }
->>>>>>> d3a81255
 end
 
 describe Puppet::Type.type(:service), "when refreshing the service" do
@@ -261,9 +241,4 @@
         @service.provider.expects(:restart)
         @service.refresh
     end
-<<<<<<< HEAD
-=======
-
-    after { Puppet::Type.type(:service).clear }
->>>>>>> d3a81255
 end