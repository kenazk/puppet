--- conflicted
+++ resolved
@@ -608,20 +608,13 @@
     end
   end
 
-<<<<<<< HEAD
-  describe "save failure reporting" do
-=======
   describe "load/save failure reporting" do
->>>>>>> 911e2d4b
     before do
       @augeas = stub("augeas")
       @augeas.stubs("close")
       @provider.aug = @augeas
     end
 
-<<<<<<< HEAD
-    it "should find errors and output to debug" do
-=======
     describe "should find load errors" do
       before do
         @augeas.expects(:match).with("/augeas//error").returns(["/augeas/files/foo/error"])
@@ -643,7 +636,6 @@
     end
 
     it "should find save errors and output to debug" do
->>>>>>> 911e2d4b
       @augeas.expects(:match).with("/augeas//error[. = 'put_failed']").returns(["/augeas/files/foo/error"])
       @augeas.expects(:match).with("/augeas/files/foo/error/*").returns(["/augeas/files/foo/error/path", "/augeas/files/foo/error/message"])
       @augeas.expects(:get).with("/augeas/files/foo/error/path").returns("/foo")
@@ -666,24 +658,18 @@
       aug.match("/files/etc/test").should == []
     end
 
-<<<<<<< HEAD
-=======
     it "should report load errors to debug only" do
       @provider.expects(:print_load_errors).with(:warning => false)
       aug = @provider.open_augeas
       aug.should_not == nil
     end
 
->>>>>>> 911e2d4b
     # Only the file specified should be loaded
     it "should load one file if incl/lens used" do
       @resource[:incl] = "/etc/hosts"
       @resource[:lens] = "Hosts.lns"
 
-<<<<<<< HEAD
-=======
       @provider.expects(:print_load_errors).with(:warning => true)
->>>>>>> 911e2d4b
       aug = @provider.open_augeas
       aug.should_not == nil
       aug.match("/files/etc/fstab").should == []
@@ -706,10 +692,7 @@
       it "should only load one file if relevant context given" do
         @resource[:context] = "/files/etc/fstab"
 
-<<<<<<< HEAD
-=======
         @provider.expects(:print_load_errors).with(:warning => true)
->>>>>>> 911e2d4b
         aug = @provider.open_augeas
         aug.should_not == nil
         aug.match("/files/etc/fstab").should == ["/files/etc/fstab"]
@@ -735,7 +718,6 @@
         aug.match("/files/etc/fstab").should == ["/files/etc/fstab"]
         aug.match("/files/etc/hosts").should == ["/files/etc/hosts"]
       end
-<<<<<<< HEAD
 
       it "should not optimise if the context is a complex path" do
         @resource[:context] = "/files/*[label()='etc']"
@@ -745,8 +727,6 @@
         aug.match("/files/etc/fstab").should == ["/files/etc/fstab"]
         aug.match("/files/etc/hosts").should == ["/files/etc/hosts"]
       end
-=======
->>>>>>> 911e2d4b
     end
   end
 end