--- conflicted
+++ resolved
@@ -116,15 +116,12 @@
       @master.options.stubs(:[]).with(any_parameters)
     end
 
-<<<<<<< HEAD
-=======
     it "should abort stating that the master is not supported on Windows" do
       Puppet.features.stubs(:microsoft_windows?).returns(true)
 
       expect { @master.setup }.to raise_error(Puppet::Error, /Puppet master is not supported on Microsoft Windows/)
     end
 
->>>>>>> c833fde3
     it "should set log level to debug if --debug was passed" do
       @master.options.stubs(:[]).with(:debug).returns(true)
       @master.setup
