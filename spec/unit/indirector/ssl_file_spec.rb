#!/usr/bin/env rspec
require 'spec_helper'

require 'puppet/indirector/ssl_file'

describe Puppet::Indirector::SslFile do
  include PuppetSpec::Files

  before :all do
    @indirection = stub 'indirection', :name => :testing, :model => @model
    Puppet::Indirector::Indirection.expects(:instance).with(:testing).returns(@indirection)
    module Testing; end
    @file_class = class Testing::MyType < Puppet::Indirector::SslFile
      self
    end
  end
  before :each do
    @model = mock 'model'

    @setting = :certdir
    @file_class.store_in @setting
<<<<<<< HEAD
    @path = make_absolute("/tmp/my_directory")
=======
    @path = make_absolute("/thisdoesntexist/my_directory")
>>>>>>> 630ec360
    Puppet[:noop] = false
    Puppet[@setting] = @path
    Puppet[:trace] = false
  end

  it "should use :main and :ssl upon initialization" do
    Puppet.settings.expects(:use).with(:main, :ssl)
    @file_class.new
  end

  it "should return a nil collection directory if no directory setting has been provided" do
    @file_class.store_in nil
    @file_class.collection_directory.should be_nil
  end

  it "should return a nil file location if no location has been provided" do
    @file_class.store_at nil
    @file_class.file_location.should be_nil
  end

  it "should fail if no store directory or file location has been set" do
    @file_class.store_in nil
    @file_class.store_at nil
    FileTest.expects(:exists?).with(File.dirname(@path)).at_least(0).returns(true)
    Dir.stubs(:mkdir).with(@path)
    lambda { @file_class.new }.should raise_error(Puppet::DevError, /No file or directory setting provided/)
  end

  describe "when managing ssl files" do
    before do
      Puppet.settings.stubs(:use)
      @searcher = @file_class.new

      @cert = stub 'certificate', :name => "myname"
      @certpath = File.join(@path, "myname.pem")

      @request = stub 'request', :key => @cert.name, :instance => @cert
    end

    it "should consider the file a ca file if the name is equal to what the SSL::Host class says is the CA name" do
      Puppet::SSL::Host.expects(:ca_name).returns "amaca"
      @searcher.should be_ca("amaca")
    end

    describe "when choosing the location for certificates" do
      it "should set them at the ca setting's path if a ca setting is available and the name resolves to the CA name" do
        @file_class.store_in nil
        @file_class.store_at :mysetting
        @file_class.store_ca_at :casetting

        Puppet.settings.stubs(:value).with(:casetting).returns "/ca/file"

        @searcher.expects(:ca?).with(@cert.name).returns true
        @searcher.path(@cert.name).should == "/ca/file"
      end

      it "should set them at the file location if a file setting is available" do
        @file_class.store_in nil
        @file_class.store_at :mysetting

        Puppet.settings.stubs(:value).with(:mysetting).returns "/some/file"

        @searcher.path(@cert.name).should == "/some/file"
      end

      it "should set them in the setting directory, with the certificate name plus '.pem', if a directory setting is available" do
        @searcher.path(@cert.name).should == @certpath
      end
    end

    describe "when finding certificates on disk" do
      describe "and no certificate is present" do
        before do
          # Stub things so the case management bits work.
          FileTest.stubs(:exist?).with(File.dirname(@certpath)).returns false
          FileTest.expects(:exist?).with(@certpath).returns false
        end

        it "should return nil" do
          @searcher.find(@request).should be_nil
        end
      end

      describe "and a certificate is present" do
        before do
          FileTest.expects(:exist?).with(@certpath).returns true
        end

        it "should return an instance of the model, which it should use to read the certificate" do
          cert = mock 'cert'
          model = mock 'model'
          @file_class.stubs(:model).returns model

          model.expects(:new).with("myname").returns cert
          cert.expects(:read).with(@certpath)
          @searcher.find(@request).should equal(cert)
        end
      end

      describe "and a certificate is present but has uppercase letters" do
        before do
          @request = stub 'request', :key => "myhost"
        end

        # This is kind of more an integration test; it's for #1382, until
        # the support for upper-case certs can be removed around mid-2009.
        it "should rename the existing file to the lower-case path" do
          @path = @searcher.path("myhost")
          FileTest.expects(:exist?).with(@path).returns(false)
          dir, file = File.split(@path)
          FileTest.expects(:exist?).with(dir).returns true
          Dir.expects(:entries).with(dir).returns [".", "..", "something.pem", file.upcase]

          File.expects(:rename).with(File.join(dir, file.upcase), @path)

          cert = mock 'cert'
          model = mock 'model'
          @searcher.stubs(:model).returns model
          @searcher.model.expects(:new).with("myhost").returns cert
          cert.expects(:read).with(@path)

          @searcher.find(@request)
        end
      end
    end

    describe "when saving certificates to disk" do
      before do
        FileTest.stubs(:directory?).returns true
        FileTest.stubs(:writable?).returns true
      end

      it "should fail if the directory is absent" do
        FileTest.expects(:directory?).with(File.dirname(@certpath)).returns false
        lambda { @searcher.save(@request) }.should raise_error(Puppet::Error)
      end

      it "should fail if the directory is not writeable" do
        FileTest.stubs(:directory?).returns true
        FileTest.expects(:writable?).with(File.dirname(@certpath)).returns false
        lambda { @searcher.save(@request) }.should raise_error(Puppet::Error)
      end

      it "should save to the path the output of converting the certificate to a string" do
        fh = mock 'filehandle'
        fh.expects(:print).with("mycert")

        @searcher.stubs(:write).yields fh
        @cert.expects(:to_s).returns "mycert"

        @searcher.save(@request)
      end

      describe "and a directory setting is set" do
        it "should use the Settings class to write the file" do
          @searcher.class.store_in @setting
          fh = mock 'filehandle'
          fh.stubs :print
          Puppet.settings.expects(:writesub).with(@setting, @certpath).yields fh

          @searcher.save(@request)
        end
      end

      describe "and a file location is set" do
        it "should use the filehandle provided by the Settings" do
          @searcher.class.store_at @setting

          fh = mock 'filehandle'
          fh.stubs :print
          Puppet.settings.expects(:write).with(@setting).yields fh
          @searcher.save(@request)
        end
      end

      describe "and the name is the CA name and a ca setting is set" do
        it "should use the filehandle provided by the Settings" do
          @searcher.class.store_at @setting
          @searcher.class.store_ca_at :castuff
          Puppet.settings.stubs(:value).with(:castuff).returns "castuff stub"

          fh = mock 'filehandle'
          fh.stubs :print
          Puppet.settings.expects(:write).with(:castuff).yields fh
          @searcher.stubs(:ca?).returns true
          @searcher.save(@request)
        end
      end
    end

    describe "when destroying certificates" do
      describe "that do not exist" do
        before do
          FileTest.expects(:exist?).with(@certpath).returns false
        end

        it "should return false" do
          @searcher.destroy(@request).should be_false
        end
      end

      describe "that exist" do
        before do
          FileTest.expects(:exist?).with(@certpath).returns true
        end

        it "should unlink the certificate file" do
          File.expects(:unlink).with(@certpath)
          @searcher.destroy(@request)
        end

        it "should log that is removing the file" do
          File.stubs(:exist?).returns true
          File.stubs(:unlink)
          Puppet.expects(:notice)
          @searcher.destroy(@request)
        end
      end
    end

    describe "when searching for certificates" do
      before do
        @model = mock 'model'
        @file_class.stubs(:model).returns @model
      end
      it "should return a certificate instance for all files that exist" do
        Dir.expects(:entries).with(@path).returns %w{one.pem two.pem}

        one = stub 'one', :read => nil
        two = stub 'two', :read => nil

        @model.expects(:new).with("one").returns one
        @model.expects(:new).with("two").returns two

        @searcher.search(@request).should == [one, two]
      end

      it "should read each certificate in using the model's :read method" do
        Dir.expects(:entries).with(@path).returns %w{one.pem}

        one = stub 'one'
        one.expects(:read).with(File.join(@path, "one.pem"))

        @model.expects(:new).with("one").returns one

        @searcher.search(@request)
      end

      it "should skip any files that do not match /\.pem$/" do
        Dir.expects(:entries).with(@path).returns %w{. .. one.pem}

        one = stub 'one', :read => nil

        @model.expects(:new).with("one").returns one

        @searcher.search(@request)
      end
    end
  end
end<|MERGE_RESOLUTION|>--- conflicted
+++ resolved
@@ -19,11 +19,7 @@
 
     @setting = :certdir
     @file_class.store_in @setting
-<<<<<<< HEAD
-    @path = make_absolute("/tmp/my_directory")
-=======
     @path = make_absolute("/thisdoesntexist/my_directory")
->>>>>>> 630ec360
     Puppet[:noop] = false
     Puppet[@setting] = @path
     Puppet[:trace] = false
