<<<<<<< HEAD
    Fixing #1168 for REST -- all ssl classes downcase their names.
    This is a much cleaner fix than the xmlrpc version, thankfully. :)

    Added a boolean 'crl' default value.  Now we have a location for
    the CA CRL and the host CRL, and then a setting for configuring
    whether we should even use a CRL.  This way we aren't trying to
    set file paths to 'false' to disable the CRL.
=======
    Removed support for the 'node_name' setting in LDAP and external node lookups.
    Also removed support for 'default' nodes in external nodes.
    LDAP nodes now use the certificate name, the short name, and 'default',
    but external nodes just use the certificate name and any custom terminus
    types will use just the certificate name.
    
    Fixed #1201 - all external node attributes are converted to strings.
>>>>>>> d3a4d9ad

    Adding a ResourceTemplate class for using templates directly
    within resources (i.e., client-side templates).  This would really
    only be used for composite resources that pass the results of the
    template on to generated resources.

    Exporting or collecting resources no longer raises an exception
    when no storeconfigs is enabled, it just produces a warning.

    Always using the cert name to store yaml files, which fixes #1178.
    The Master handler previously provided the support for the :node_name
    setting, and that functionality has now been moved into the Node
    class.  At the same time, the names to search through have been
    changed somewhat:  Previously, the certificate name and the 
    hostname were both used for searching, but now, the cert name
    is always searched first (unless node_name == facter), but only
    the Facter hostname, domain, and fqdn are used otherwise.  We no
    longer split the cert name, only the hostname/domain/fqdn.

    Fixing transaction support for prefetching generated resources.

    Adding support for settings within the existing Facter provider confines.

    Moving all confine code out of the Provider class, and fixing #1197. 
    Created a Confiner module for the Provider class methods, enhanced 
    the interface between it and the Confine class to make sure binary 
    paths are searched for fresh each time.

    Modified the 'factpath' setting to automatically configure
    Facter to load facts there if a new enough version of
    Facter is used.

    Crontab provider: fix a parse error when a line begins with a space 
    character (fixes #1216)

    Instead of deleting the init scripts (with --del) we should simply 
    disable it with chkconfig service off, and respectfully do the same 
    for enable => true;
 
    Added ldap providers for users and groups.

    Added support for the --all option to puppetca --clean.  If
    puppetca --clean --all is issued then all client certificates
    are removed.
 
    Resources now return the 'should' value for properties from
    the [] accessor method (they previously threw an exception when
    this method was used with properties).  This shouldn't have any
    affect functionally; it just makes the method equivalent to 'should'
    for properties, but it works for all attribute types now.

    Modified the 'master' handler to use the Catalog class to
    compile node configurations, rather than using the Configuration
    handler, which was never used directly.  I removed the Configuration
    handler as a result.

    Modified the 'master' handler (responsible for sending configurations
    to clients) to always return Time.now as its compile date, so
    configurations will always get recompiled.

    Fixed #1184 -- definitions now autoload correctly all of the time.

    Removed the code from the client that tries to avoid recompiling
    the catalog. The client will now always recompile, assuming it
    can reach the server.  It will still use the cached config if
    there's a failure.

    Fixing #1173 -- classes and definitions can now have the same
    name as a directory with no failures.

    Saving new facts now expires any cached node information.

    Switching how caching is handled, so that objects now all
    have an expiration date associated with them.  This makes it
    much easier to know whether a given cached object should be used
    or if it should be regenerated.

    Changing the default environment to production.

0.24.4
    Pass source to pkg_add via the PKG_PATH environment variable if
    it ends in a '/' indicating it is a directory. Allows pkg_add
    to resolve dependancies, and make it possible to specify packages
    without version numbers.

    Fixing #571 -- provider suitability is now checked at resource
    evaluation time, rather than resource instantiation time.  This
    means that you don't catch your "errors" as early, but it also
    means you should be able to realistically configure a whole host
    in one run.

    Moved the configuration of the Node cache to the puppetmasterd
    executable, since it otherwise causes caches to be used in all
    cases, which we don't want (e.g., bin/puppet was using them).

    Ported #198 man page creation functionality to 0.24.x branch and
    added man pages and man page creation logic to install.rb.  The
    man pages are stored in man/man8 and will install to config::CONFIG
    mandir/man8.

    Fixing #1138 -- the yamldir is automatically created by the
    server now that it's in the :puppetmasterd section rather than
    a separate :yaml section.

    Disabling http keep-alive as a means of preventing #1010.
    There is now a constant in Puppet::Network::HttpPool that will
    disable or enable this feature, but note that we determined
    that it can cause corruption, especially in file serving (but
    it's client-side corruption).

    Applying patch by Ryan McBride to fix OpenBSD package 
    matching.  The actual problem was caused by the fix to #1001.

    Found all instances of methods where split() is used without
    any local variables and added a local variable -- see
    http://snurl.com/21zf8.  My own testing showed that this
    caused memory growth to level off at a reasonable level.
    Note that the link above says the problem is only with class
    methods, but my own testing showed that it's any method that
    meets these criteria.  This is not a functional change, but
    should hopefully be the last nail in the coffin of #1131.

    Found an array that leaked pretty quickly between reparsing
    files, thanks to work by Adam Jacob and Arjuna Christenson
    (the finding, not the leak).  I'm going to act like this
    fixes #1131, at least for now, but I doubt it does,
    since that shows general memory growth over time, whereas
    the leak here should go away as soon as files are reparsed
    (because the parser is holding the reference to the leaking
    array).

    Fixed #1147: Cached nodes are correctly considered out of
    date if the node facts have been updated (thus causing
    node facts to again be available in manifests, for those
    cases where they were not).

    Fixed #1137: The certificate name is correctly being added
    to the facts hash.

    Fixed #1136: Verbose and Debug no longer clobber each other.

    Hopefully *finally* fixed the "already being managed" problem
    (#1036).  The problem only cropped up if there was a failure
    when trying to manage the system -- this would cause the
    setting-based resources not to get cleaned up.

0.24.3
    Modified the ldap node terminus to also use the facts version
    as the version for a node, which should similarly encourage the
    use of the yaml cache.  (Related to #1130)

    Caching node information in yaml (I figured caching in memory will
    cause ever-larger memory growth), and changing the external node
    terminus to use the version of the facts as their version.  This
    will usually result in the cached node information being used,
    instead of always hitting the external node app during file
    serving. Note that if the facts aren't changed by the client,
    then this will result in the cached node being used, but at this
    point, the client always updates its facts.  (#1130)

    Fixing #1132 -- host names can now have dashes anywhere.
    (Patch by freiheit.)

    Fixing #1118 -- downloading plugins and facts now ignores noop.
    Note that this changes the behaviour a bit -- the resource's
    noop setting always beats the global setting (previously,
    whichever was true would win).

    The change in checksums from 'timestamp' to 'mtime' no longer
    result in updates on every run (#1116).

    Aliases again work in relationships (#1094).

    The CA serial file will no longer ever be owned by
    root (#1041).

    Fixing the rest of #1113: External node commands can specify
    an environment and Puppet will now use it.

    Partially fixing #1113: LDAP nodes now support environments,
    and the schema has been updated accordingly.

    Always duplicating resource defaults in the parser, so that
    stacked metaparameter values do not result in all resources
    that receive a given default also getting those stacked
    values.

0.24.2
    Fixing #1062 by moving the yamldir setting to its own yaml
    section.  This should keep the yamldir from being created
    on clients.

    Fixed #1047 -- Puppet's parser no longer changes the order
    in which statements are evaluated, which means that case
    statements can now set variables that are used by other
    variables.

    Fixed #1063 -- the master correctly logs syntax errors when
    reparsing during a single run.

    Removed the loglevels from the valid values for `logoutput`
    in the Exec resource type -- the log levels are specified
    using the `loglevel` parameter, not `logoutput`.  This never
    worked, or at least hasn`t for ages, and now the docs are
    just correct.

    Somewhat refactored fileserving so that it no longer caches
    any objects, nor does it use Puppet's RAL resources.  In the
    process, I fixed #894 (you can now copy links) and refactored
    other classes as necessary.  Mostly it was fixing tests.

    Hopefully partially fixed #1010 -- clients should now fail
    to install files whose checksums do not match the checksum
    from the server.

    Fixed #1018 -- resources now have their namevars added as
    aliases in the resource catalog, just like they were added
    in the resource classes.

    Fixed #1037 -- remote unreadable files no longer have the
    permission denied exceptions caught, thus forbidding them
    from being replaced with 'nil'.

    The environment is now available as a variable in the manifests.

    Fixed #1043 -- autoloading now searches the plugins directory
    in each module, in addition to the lib directory.  The 'lib'
    directory is also deprecated, but supported for now to give
    people a chance to convert.

    Fixed #1003 -- Applying DavidS's patch to fix searching for
    tags in sql.

    Fixed #992 -- Puppet is now compatible with gems 1.0.1.

    Fixed #968 again, this time with tests -- parseonly works,
    including not compiling the configurations, and also storeconfigs
    is no longer required during parse-testing.

    Fixed #1021 -- the problem was that my method of determining
    the in-degree sometimes resulted in a lower number than the
    number of in-edges.

    Fixed #997 -- virtual defined types are no longer evaluated.
    NOTE: This introduces a behaviour change, in that you previously
    could realize a resource within a virtual defined resource, and now
    you must realize the entire defined resource, rather than just
    the contained resource.

    Fixed #1030 - class and definition evaluation has been significantly
    refactored, fixing this problem and making the whole interplay
    between the classes, definitions, and nodes, and the Compile class much
    cleaner.

    Exec resources must now have unique names, although the commands can still
    be duplicated.  This is easily accomplished by just specifying a unique
    name with whatever (unique or otherwise) command you need.

    Fixed #989 -- missing CRL files are correctly ignored, and the
    value should be set to 'false' to explicitly not look for these
    files.

    Fixed #1017 -- environment-specific modulepath is no longer ignored.

    Fixing #794 -- consolidating the gentoo configuration files.

    Fixing #976 -- both the full name of qualified classes and
    the class parts are now added as tags.  I've also
    created a Tagging module that we should push throughout
    the rest of the system that uses tags.

    Fixing #995 -- puppetd no longer dies at startup if the server
    is not running.

    Fixing #977 -- the rundir is again set to 1777.

    Fixed #971 -- classes can once again be included multiple
    times.

    Added builtin support for Nagios types using
    Naginator to parse and generate the files.

0.24.1
    Updated vim filetype detection. (#900 and #963)

    Default resources like schedules no longer conflict with
    managed resources. (#965)

    Removing the ability to disable http keep-alive, since
    it didn't really work anyway and it should no longer
    be necessary.

    Refactored http keep-alive so it actually works again.
    This should be sufficient enough that we no longer need the
    ability to disable keep-alive.  There is now a central
    module responsible for managing HTTP instances, along with
    all certificates in those instances.

    Fixed a backward compatibility issue when running 0.23.x
    clients against 0.24.0 servers -- relationships would
    consistently not work. (#967)

    Closing existing http connections when opening a new one,
    and closing all connections after each run. (#961)

    Removed warning about deprecated explicit plugins mounts.

0.24.0 (misspiggy)
    Modifying the behaviour of the certdnsnames setting.  It now defaults
    to an empty string, and will only be used if it is set to something
    else.  If it is set, then the host's FQDN will also be added as
    an alias.  The default behaviour is now to add 'puppet' and
    'puppet.$domain' as DNS aliases when the name for the cert being
    signed is equal to the signing machine's name, which will only
    be the case for CA servers.  This should result in servers always
    having the alias set up and no one else, but you can still override
    the aliases if you want.

    External node support now requires that you set the 'node_terminus'
    setting to 'exec'.  See the IndirectionReference on the wiki for more
    information.

    http_enable_post_connection_check added as a configuration
    option for puppetd.  This defaults to true, which validates the server
    SSL certificate against the requested host name in new versions of ruby.
    See #896 for more information.

    Mounts no longer remount swap filesystems.

    Slightly modifying how services manage their list of paths
    (and adding documention for it).  Services now default
    to the paths specified by the provider classes.

    Removed 'type' as a valid attribute for services, since it's been
    deprecated since the creation of providers.

    Removed 'running' as a valid attribute for services, since it's
    been deprecated since February 2006.

    Added modified patch by Matt Palmer which adds a 'plugins' mount,
    fixing #891.  See PluginsInModules on the wiki for information on
    usage.

    Empty dbserver and dbpassword settings will now be ignored when
    initializing Rails connections (patch by womble).

    Configuration settings can now be blank (patch by womble).

    Added calls to endpwent/endgrent when searching for user and group IDs,
    which fixes #791.

    Obviated 'target' in interfaces, as all file paths were automatically
    calculated anyway.  The parameter is still there, but it's
    not used and just generates a warning.

    Fixing some of the problems with interface management on Red Hat.
    Puppet now uses the :netmask property and does not try to set
    the bootproto (#762).

    You now must specify an environment and you are required to specify
    the valid environments for your site. (#911) 

    Certificates now always specify a subjectAltName, but it defaults
    to '*', meaning that it doesn't require DNS names to match.  You
    can override that behaviour by specifying a value for
    'certdnsnames', which will then require that hostname as a match (#896).

    Relationship metaparams (:notify, :require, :subscribe, and
    :before) now stack when they are collecting metaparam values
    from their containers (#446).  For instance, if a resource
    inside a definition has a value set for 'require', and you call
    the definition with 'require', the resource gets both requires,
    where before it would only retain its initial value.

    Changed the behavior of --debug to include Mongrel client
    debugging information.  Mongrel output will be written to
    the terminal only, not to the puppet debug log.  This should
    help anyone working with reverse HTTP SSL proxies. (#905)

    Fixed #800 -- invalid configurations are no longer
    cached.  This was done partially by adding a relationship
    validation step once the entire configuration is created,
    but it also required the previously-mentioned changes
    to how the configuration retrieval process works.

    Removed some functionality from the Master client,
    since the local functionality has been replaced
    with the Indirector already, and rearranging how configuration
    retrieval is done to fix ordering and caching bugs.

    The node scope is now above all other scopes besides
    the 'main' scope, which should help make its variables
    visible to other classes, assuming those classes were
    not included in the node's parent.

    Replaced GRATR::Digraph with Puppet::SimpleGraph as
    the base class for Puppet's graphing.  Functionality
    should be equivalent but with dramatically better
    performance.

    The --use-nodes and --no-nodes options are now obsolete.
    Puppet automatically detects when nodes are defined, and if
    they are defined it will require that a node be found,
    else it will not look for a node nor will it fail if it
    fails to find one.

    Fixed #832. Added the '--no-daemonize' option to puppetd and
    puppetmasterd.  NOTE: The default behavior of 'verbose' and
    'debug' no longer cause puppetd and puppetmasterd to not
    daemonize.

    Added k5login type. (#759)

    Fixed CA race condition. (#693)

    Added shortname support to config.rb and refactored addargs

0.23.2
    Fixed the problem in cron jobs where environment settings
    tended to multiple. (#749)

    Collection of resources now correctly only collects exported
    resources again.  This was broken in 0.23.0. (#731)

    'gen_config' now generates a configuration with
    all parameters under a heading that matches the
    process name, rather than keeping section headings.

    Refactored how the parser and interpreter relate,
    so parsing is now effectively an atomic process (thus
    fixing #314 and #729).  This makes the interpreter less
    prone to error and less prone to show the error to the
    clients.  Note that this means that if a configuration
    fails to parse, then the previous, parseable configuration
    will be used instead, so the client will not know that
    the configuration failed to parse.

    Added support for managing interfaces, thanks to work
    by Paul Rose.

    Fixed #652, thanks to a patch by emerose; --fqdn again
    works with puppetd.

    Added an extra check to the Mongrel support so that
    Apache can be used with optional cert checking, instead
    of mandatory, thus allowing Mongrel to function as the CA.
    This is thanks to work done by Marcin Owsiany.

0.23.1 (beaker)
    You can now specify relationships to classes, which work
    exactly like relationships to defined types:
        require => Class[myclass]
    This works with qualified classes, too.

    You can now do simple queries in a collection of
    exported resources.  You still cannot do multi-condition queries,
    though. (#703)

    puppetca now exits with a non-zero code if it cannot
    find any host certificates to clean. (Patch by Dean
    Wilson.)

    Fully-qualified resources can now have defaults. (#589)

    Resource references can now be fully-qualified names,
    meaning you can list definitions with a namespace as
    dependencies.  (#468)

    Files modified using a FileType instance, as ParsedFile
    does, will now automatically get backed up to the filebucket
    named "puppet".

    Added a 'maillist' type for managing mailing lists.

    Added a 'mailalias' type for managing mail aliases.

    Added patch by Valentin Vidic that adds the '+>' syntax to
    resources, so parameter values can be added to.

    The configuration client now pulls libraries down to $libdir,
    and all autoloading is done from there with full support
    for any reloadable file, such as types and providers. (#621)
    Note that this is not backward compatible -- if you're using
    pluginsync right now, you'll need to disable it on your clients
    until you can upgrade them.

    The Rails log level can now be set via (shockingly!) the
    'rails_loglevel' parameter (#710).  Note that this isn't
    exactly the feature asked for, but I could not find a
    way to directly copy ActiveRecord's concept of an environment.

    External node sources can now return undefined classes (#687). 

    Puppet clients now have http proxy support (#701).

    The parser now throws an error when a resource reference
    is created for an unknown type.  Also, resource references
    look up defined types and translate their type accordingly. (#706)

    Hostnames can now be double quoted.

    Adding module autoloading (#596) -- you can now 'include' classes
    from modules without ever needing to specifically load them.

    Class names and node names now conflict (#620).

0.23.0
    Modified the fileserver to cache file information, so that
    each file isn't being read on every connection.  Also,
    added londo's patch from #678 to avoid reading entire files
    into memory.

    Fixed environment handling in the crontab provider (#669).

    Added patch by trombik in #572, supporting old-style
    freebsd init scripts with '.sh' endings.

    Added fink package provider (#642), as provided by 'do'.

    Marked the dpkg package provider as versionable (#647).

    Applied patches by trombik to fix FreeBSD ports (#624 and #628).

    Fixed the CA server so that it refuses to send back a certificate
    whose public key doesn't match the CSR.  Instead, it tells the
    user to run 'puppetca --clean'.

    Invalid certificates are no longer written to disk (#578).

    Added a package provider (appdmg) able to install .app packages
    on .dmg files on OS X (#641).

    Applied the patch from #667 to hopefully kill the client hanging
    problems (permanently, this time).

    Fixed functions so that they accept most other rvalues as valid values
    (#548).

    COMPATIBILITY ALERT:
    Significantly reworked external node support, in a way that's NOT
    backward-compatible:

        Only ONE node source can be used -- you can use LDAP, code, or
        an external node program, but not more than one.
    
        LDAP node support has two changes:  First, the "ldapattrs" attribute is
        now used for setting the attributes to retrieve from the server (in
        addition to required attriutes), and second, all retrieved attributes
        are set as variables in the top scope.  This means you can set attributes
        on your LDAP nodes and they will automatically appear as variables
        in your configurations.

        External node support has been completely rewritten.  These programs must
        now generate a YAML dump of a hash, with "classes" and "parameters" keys.
        The classes should be an array, and the parameters should be a hash.  The
        external node program has no support for parent nodes -- the script must
        handle that on its own.

    Reworked the database schema used to store configurations with the
    storeconfigs option.  
    
    Replaced the obsolete RRD ruby library with the maintained
    RubyRRDtool library (which requires rrdtool2) (#659).

    The Portage package provider now calls eix-update automatically
    when eix's database is absent or out of sync (#666).

    Mounts now correctly handle existing fstabs with no pass or dump values
    (#550).

    Mounts now default to 0 for pass and dump (#112).

    Added urpmi support (#592).

    Finishing up the type => provider interface work.  Basically, package
    providers now return lists of provider instances.  In the proces,
    I rewrote the interface between package types and providers, and also
    enabled prefetching on all packages.  This should significantly speed
    up most package operations.

    Hopefully fixing the file descriptor/open port problems, with patches
    from Valentin Vidic.

    Significantly reworked the type => provider interface with respect to
    listing existing provider instances.  The class method on both
    class heirarchies has been renamed to 'instances', to start.  Providers
    are now expected to return provider instances, instead of creating
    resources, and the resource's 'instances' method is expected to
    find the matching resource, if any, and set the resource's
    provider appropriately.  This *significantly* reduces the reliance on
    effectively global state (resource references in the resource classes).
    This global state will go away soon.

    Along with this change, the 'prefetch' class method on providers now
    accepts the list of resources for prefetching.  This again reduces
    reliance on global state, and makes the execution path much easier
    to follow.

    Fixed #532 -- reparsing config files now longer throws an exception.

    Added some warnings and logs to the service type so
    users will be encouraged to specify either "ensure"
    or "enabled" and added debugging to indicate why
    restarting is skipped when it is.

    Changed the location of the classes.txt to the state
    directory.

    Added better error reporting on unmatched brackets.

    Moved puppetd and puppetmasterd to sbin in svn and fixed install.rb
    to copy them into sbin on the local system appropriately.  (#323)

    Added a splay option (#501).  It's disabled when running under
    --test in puppetd.  The value is random but cached.  It defaults
    to the runinterval but can be tuned with --splaylimit

    Changing the notify type so that it always uses
    the loglevel.

    Fixing #568 - nodes can inherit from quoted node names.

    Tags (and thus definitions and classes) can now be a single
    character. (#566)

    Added an 'undef' keyword (#629), which will evaluate to ""
    within strings but when used as a resource parameter value
    will cause that parameter to be evaluated as undefined.

    Changed the topological sort algorithm (#507) so it will always
    fail on cycles.

    Added a 'dynamicfacts' configuration option; any facts in that
    comma-separated list will be ignored when comparing facts to 
    see if they have changed and thus whether a recompile is necessary.

    Renamed some poorly named internal variables:
        @models in providers are now either @resource or
        @resource_type (#605).

        @children is no longer used except by components (#606).

        @parent is now @resource within parameters (#607).

    The old variables are still set for backward compatibility.

    Significantly reworking configuration parsing.  Executables all now
    look for 'puppet.conf' (#206), although they will parse the old-style
    configuration files if they are present, although they throw a deprecation
    warning.  Also, file parameters (owner, mode, group) are now set on the
    same line as the parameter, in brackets. (#422)

    Added transaction summaries (available with the --summarize option),
    useful for getting a quick idea of what happened in a transaction.
    Currently only useful on the client or with the puppet interpreter.

    Changed the interal workings for retrieve and removed the :is attribute
    from Property.  The retrieve methods now return the current value of
    the property for the system.

    Removed acts_as_taggable from the rails models.

0.22.4
    Execs now autorequire the user they run as, as long as the user
    is specified by name. (#430)

    Files on the local machine but not on the remote server during
    a source copy are now purged if purge => true. (#594)

    Providers can now specify that some commands are optional (#585).
    Also, the 'command' method returns nil on missing commands,
    rather than throwing an error, so the presence of commands
    be tested.

    The 'useradd' provider for Users can now manage passwords.
    No other providers can, at this point.

    Parameters can now declare a dependency on specific
    features, and parameters that require missing features
    will not be instantiated.  This is most useful for
    properties.

    FileParsing classes can now use instance_eval to add
    many methods at once to a record type.

    Modules no longer return directories in the list of found
    manifests (#588).

    The crontab provider now defaults to root when there is no
    USER set in the environment.

    Puppetd once again correctly responds to HUP.

    Added a syntax for referring to variables defined in
    other classes (e.g., $puppet::server).

    STDIN, STDOUT, STDERR are now redirected to /dev/null in
    service providers descending from base.

    Certificates are now valid starting one day before they are
    created, to help handle small amounts of clock skew.

    Files are no longer considered out of sync if some properties
    are out of sync but they have no properties that can create
    the file.

0.22.3
    Fixed backward compatibility for logs and metrics from older clients.

    Fixed the location of the authconfig parameters so there aren't
    loading order issues.

    Enabling attribute validation on the providers that subclass
    'nameservice', so we can verify that an integer is passed to
    UID and GID.

    Added a stand-alone filebucket client, named 'filebucket'.

    Fixed the new nested paths for filebuckets; the entire md5 sum was
    not being stored.

    Fixing #553; -M is no longer added when home directories are being
    managed on Red Hat.

0.22.2 (grover)
    Users can now manage their home directories, using the managehome
    parameter, partially using patches provided by Tim Stoop and
    Matt Palmer. (#432)

    Added 'ralsh' (formerly x2puppet) to the svn tree.  When possible it
    should be added to the packages.

    The 'notify' type now defaults to its message being the same as its name.

    Reopening $stdin to read from /dev/null during execution, in hopes that
    init scripts will stop hanging.

    Changed the 'servername' fact set on the server to use the server's fqdn,
    instead of the short-name.

    Changing the location of the configuration cache.  It now defaults to being
    in the state directory, rather than in the configuration directory.

    All parameter instances are stored in a single @parameters instance variable
    hash within resource type instances.  We used to use separate hashes for
    each parameter type.

    Added the concept of provider features.  Eventually these should be able
    to express the full range of provider functionality, but for now they can
    test a provider to see what methods it has set and determine what features it
    provides as a result.  These features are integrated into the doc generation
    system so that you get feature documentation automatically.

    Switched apt/aptitide to using "apt-cache policy" instead of "apt-cache showpkg"
    for determining the latest available version. (#487)

    FileBuckets now use a deeply nested structure for storing files, so
    you do not end up with hundreds or thousands of files in the same
    directory. (#447)

    Facts are now cached in the state file, and when they change the configuration
    is always recompiled. (#519)

    Added 'ignoreimport' setting for use in commit hooks.  This causes the
    parser to ignore import statements so a single file can be parse-checked.  (#544)

    Import statements can now specify multiple comma-separated arguments.

    Definitions now support both 'name' and 'title', just like any other
    resource type. (#539)

    Added a generate() command, which sets values to the result of an external
    command. (#541)

    Added a file() command to read in files with no interpolation.  The first
    found file has its content returned.

    puppetd now exits if no cert is present in onetime mode. (#533)

    The client configuration cache can be safely removed and the client
    will correctly realize the client is not in sync.

    Resources can now be freely deleted, thus fixing many problems introduced
    when deletion of required resources was forbidden when purging was introduced.
    Only resources being purged will not be deleted.

    Facts and plugins now download even in noop mode (#540).

    Resources in noop mode now log when they would have responded to an event (#542).

    Refactored cron support entirely.  Cron now uses providers, and there
    is a single 'crontab' provider that handles user crontabs.  While this
    refactor does not include providers for /etc/crontab or cron.d, it should
    now be straightforward to write those providers.

    Changed the parameter sorting so that the provider parameter comes
    right after name, so the provider is available when the other parameters
    and properties are being created.

    Redid some of the internals of the ParsedFile provider base class.
    It now passes a FileRecord around instead of a hash.

    Fixing a bug related to link recursion that caused link directories
    to always be considered out of sync.

    The bind address for puppetmasterd can now be specified with 
    --bindaddress.

    Added (probably experimental) mongrel support.  At this point you're
    still responsible for starting each individual process, and you have to
    set up a proxy in front of it.

    Redesigned the 'network' tree to support multiple web servers, including
    refactoring most of the structural code so it's much clearer and more
    reusable now.

    Set up the CA client to default to ca_server and ca_port, so you can
    easily run a separate CA.

    Supporting hosts with no domain name, thanks to a patch from
    Dennis Jacobfeuerborn.

    Added an 'ignorecache' option to tell puppetd to force a recompile, thanks to
    a patch by Chris McEniry.

    Made up2date the default for RHEL < 4 and yum the default for the rest.

    The yum provider now supports versions.

    Case statements correctly match when multiple values are provided,
    thanks to a patch by David Schmitt.

    Functions can now be called with no arguments.

    String escapes parse correctly in all cases now, thanks to a patch by
    cstorey.

    Subclasses again search parent classes for defaults.

    You can now purge apt and dpkg packages.

    When doing file recursion, 'ensure' only affects the top-level directory.

    States have been renamed to Properties.

0.22.1 (kermit) -- Mostly a bugfix release
    Compile times now persist between restarts of puppetd.

    Timeouts have been added to many parts of Puppet, reducing the likelihood
    if it hanging forever on broken scripts or servers.

    All of the documentation and recipes have been moved to the wiki by Peter
    Abrahamsen and Ben Kite has moved the FAQ to the wiki.

    Explicit relationships now override automatic relationships, allowing you
    to manually specify deletion order when removing resources.

    Resources with dependencies can now be deleted as long as all of their
    dependencies are also being deleted.

    Namespaces for both classes and definitions now work much more consistently.
    You should now be able to specify a class or definition with a namespace
    everywhere you would normally expect to be able to specify one without.

    Downcasing of facts can be selectively disabled.

    Cyclic dependency graphs are now checked for and forbidden.

    The netinfo mounts provider was commented out, because it really doesn't
    work at all.  Stupid NetInfo stores mount information with the device as
    the key, which doesn't work with my current NetInfo code.

    Otherwise, lots and lots of bugfixes.  Check the tickets associated with the
    'kermit' milestone.

0.22.0
    Integrated the GRATR graph library into Puppet, for handling resource
    relationships.

    Lots of bug-fixes (see bugs tickets associated with the 'minor' milestone).

    Added new 'resources' metatype, which currently only includes the ability
    to purge unmanaged resources.

    Added better ability to generate new resource objects during transactions
    (using 'generate' and 'eval_generate' methods).

    Rewrote all Rails support with a much better database design.  Export/collect
    now works, although the database is incompatible with previous versions.

    Removed downcasing of facts and made most of the language case-insensitive.

    Added support for printing the graphs built during transactions.

    Reworked how paths are built for logging.

    Switched all providers to directly executing commands instead of going through
    a subshell, which removes the need to quote or escape arguments.

0.20.1
    Mostly a bug-fix release, with the most important fix being the
    multiple-definition error.

    Completely rewrote the ParsedFile system; each provider is now much
    shorter and much more maintainable.  However, fundamental problems
    were found with the 'port' type, so it was disabled.  Also, added
    a NetInfo provider for 'host' and an experimental NetInfo provider
    for 'mount'.

    Made the RRDGraph report *much* better and added reference
    generation for reports and functions.

0.20.0
    Significantly refactored the parser.  Resource overrides now consistently
    work anywhere in a class hierarchy.

    The language was also modified somewhat.  The previous export/collect syntax
    is now used for handling virtual objects, and export/collect (which is still
    experimental) now uses double sigils (@@ and <<| |>>).

    Resource references (e.g., File["/etc/passwd"]) now have to be capitalized,
    in fitting in with capitalizing type operations.

    As usual, lots of other smaller fixes, but most of the work was in the language.

0.19.3
    Fixing a bug in server/master.rb that causes the hostname
    not to be available in locally-executed manifests.

0.19.2
    Fixing a few smaller bugs, notably in the reports system.

    Refreshed objects now generate an event, which can result in further
    refreshes of other objects.

0.19.1
    Fixing two critical bugs:  User management works again and cron jobs are
    no longer added to all user accounts.

0.19.0
    Added provider support.

    Added support for %h, %H, and %d expansion in fileserver.conf.

    Added Certificate Revocation support.

    Made dynamic loading pervasive -- nearly every aspect of Puppet will now
    automatically load new instances (e.g., types, providers, and reports).

    Added support for automatic distribution of facts and plugins (custom types).

0.18.4
    Another bug-fix release.  The most import bug fixed is that
    cronjobs again work even with initially empty crontabs.

0.18.3
    Mostly a bug-fix release; fixed small bugs in the functionality added in
    0.18.2.

0.18.2
    Added templating support.

    Added reporting.

    Added gem and blastwave packaging support.

0.18.1
    Added signal handlers for HUP, so both client and server deal correctly with it.

    Added signal handler for USR1, which triggers a run on the client.

    As usual, fixed many bugs.

    Significant fixes to puppetrun -- it should behave much more correctly now.

    Added "fail" function which throws a syntax error if it's encountered.

    Added plugin downloading from the central server to the client.  It must be
    enabled with --pluginsync.

    Added support for FreeBSD's special "@daily" cron schedules.

    Correctly handling spaces in file sources.

    Moved documentation into svn tree.
    
0.18.0
    Added support for a "default" node.

    When multiple nodes are specified, they must now be comma-separated (this
    introduces a language incompatibility).

    Failed dependencies cause dependent objects within the same transaction
    not to run.

    Many updates to puppetrun

    Many bug fixes

    Function names are no longer reserved words.

    Links can now replace files.

0.17.2
    Added "puppetrun" application and associated runner server and client classes.

    Fixed cron support so it better supports valid values and environment settings.

0.17.1
    Fixing a bug requiring rails on all Debian boxes

    Fixing a couple of other small bugs

0.17.0
    Adding ActiveRecord integration on the server

    Adding export/collect functionality

    Fixing many bugs

0.16.5
    Fixing a critical bug in importing classes from other files

    Fixing nodename handling to actually allow dashes

0.16.4
    Fixing a critical bug in puppetd when acquiring a certificate for the first
    time

0.16.3
    Some significant bug fixes

    Modified puppetd so that it can now function as an agent independent
    of a puppetmasterd process, e.g., using the PuppetShow web application.

0.16.2
    Modified some of the AST classes so that class names, definition names, and
    node names are all set within the code being evaluated, so 'tagged(name)' returns
    true while evaluating 'name', for instance.

    Added '--clean' argument to puppetca to remove all traces of a given
    client.

0.16.1
    Added 'tagged' and 'defined' functions.

    Moved all functions to a general framework that makes it very easy to add new
    functions.

0.16.0
    Added 'tag' keyword/function.

    Added FreeBSD Ports support

    Added 'pelement' server for sending or receiving Puppet objects, although
    none of the executables use it yet.

0.15.3
    Fixed many bugs in :exec, including adding support for arrays of checks

    Added autoloading for types and service variants (e.g., you can now
    just create a new type in the appropriate location and use it in Puppet,
    without modifying the core Puppet libs).

0.15.2
    Added darwinport, Apple .pkg, and freebsd package types
    Added 'mount type
    Host facts are now set at the top scope (Bug #103)
    Added -e (inline exection) flag to 'puppet' executable
    Many small bug fixes

0.15.1
    Fixed 'yum' installs so that they successfully upgrade packages.
    Fixed puppetmasterd.conf file so group settings take.

0.15.0
    Upped the minor release because the File server is incompatible with 0.14,
        because it now handles links.

    The 'symlink' type is deprecated (but still present), in favor of using
        files with the 'target' parameter.

    Unset variables no longer throw an error, they just return an empty string

    You can now specify tags to restrict which objects run during a given run.

    You can also specify to skip running against the cached copy when there's
    a failure, which is useful for testing new configurations.

    RPMs and Sun packages can now install, as long as they specify a package
        location, and they'll automatically upgrade if you point them to a new
        file with an upgrade.
    Multiple bug fixes.


0.14.1
    Fixed a couple of small logging bugs
    Fixed a bug with handling group ownership of links

0.14.0
    Added some ability to selectively manage symlinks when doing file management
    Many bug fixes
    Variables can now be used as the test values in case statements and selectors
    Bumping a minor release number because 0.13.4 introduced a protocol
        incompatibility and should have had a minor rev bump

0.13.6
    Many, many small bug fixes
    FreeBSD user/group support has been added
    The configuration system has been rewritten so that daemons can now generate
        and repair the files and directories they need. (Fixed bug #68.)
    Fixed the element override issues; now only subclasses can override values.

0.13.5
    Fixed packages so types can be specified
    Added 'enable' state to services, although it does not work everywhere yet

0.13.4
    A few important bug fixes, mostly in the parser.

0.13.3
    Changed transactions to be one-stage instead of two
    Changed all types to use self[:name] instead of self.name, to support
        the symbolic naming implemented in 0.13.1

0.13.2
    Changed package[answerfile] to package[adminfile], and added package[responsefile]
    Fixed a bunch of internal functions to behave more consistently and usefully

0.13.1
    Fixed RPM spec files to create puppet user and group (lutter)
    Fixed crontab reading and writing (luke)
    Added symbolic naming in the language (luke)

0.13.0
    Added support for configuration files.
    Even more bug fixes, including the infamous 'frozen object' bug, which was a
        problem with 'waitforcert'.
    David Lutterkort got RPM into good shape.

0.12.0
    Added Scheduling, and many bug fixes, of course.

0.11.2
    Fixed bugs related to specifying arrays of requirements
    Fixed a key bug in retrieving checksums
    Fixed lots of usability bugs
    Added 'fail' methods that automatically add file and line info when possible,
    and converted many errors to use that method

0.11.1
    Fixed bug with recursive copying with 'ignore' set.
    Added OpenBSD package support.

0.11.0
    Added 'ensure' state to many elements.
    Modified puppetdoc to correctly handle indentation and such.
    Significantly rewrote much of the builtin documentation to take advantage
        of the new features in puppetdoc, including many examples.

0.10.2
    Added SMF support
    Added autorequire functionality, with specific support for exec and file
        Exec elements autorequire any mentioned files, including the scripts,
        along with their CWDs.
        Files autorequire any parent directories.
    Added 'alias' metaparam.
    Fixed dependencies so they don't depend on file order.

0.10.1
    Added Solaris package support and changed puppetmasterd to run as
    a non-root user.

0.10.0
    Significant refactoring of how types, states, and parameters work, including
    breaking out parameters into a separate class.  This refactoring did not
    introduce much new functionality, but made extension of Puppet significantly
    easier

    Also, fixed the bug with 'waitforcert' in puppetd.

0.9.4
    Small fix to wrap the StatusServer class in the checks for required classes.
    
0.9.3
    Fixed some significant bugs in cron job management.

0.9.2
    Second Public Beta

0.9.0
    First Public Beta<|MERGE_RESOLUTION|>--- conflicted
+++ resolved
@@ -1,4 +1,4 @@
-<<<<<<< HEAD
+0.25.?
     Fixing #1168 for REST -- all ssl classes downcase their names.
     This is a much cleaner fix than the xmlrpc version, thankfully. :)
 
@@ -6,7 +6,8 @@
     the CA CRL and the host CRL, and then a setting for configuring
     whether we should even use a CRL.  This way we aren't trying to
     set file paths to 'false' to disable the CRL.
-=======
+
+0.24.?
     Removed support for the 'node_name' setting in LDAP and external node lookups.
     Also removed support for 'default' nodes in external nodes.
     LDAP nodes now use the certificate name, the short name, and 'default',
@@ -14,7 +15,6 @@
     types will use just the certificate name.
     
     Fixed #1201 - all external node attributes are converted to strings.
->>>>>>> d3a4d9ad
 
     Adding a ResourceTemplate class for using templates directly
     within resources (i.e., client-side templates).  This would really
