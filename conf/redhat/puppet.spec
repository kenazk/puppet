--- conflicted
+++ resolved
@@ -157,15 +157,12 @@
 rm -rf %{buildroot}
 
 %changelog
-<<<<<<< HEAD
-=======
 * Sat Dec 22 2007 David Lutterkort <dlutter@redhat.com> - 0.24.1-1
 - New version
 
 * Mon Dec 17 2007 David Lutterkort <dlutter@redhat.com> - 0.24.0-2
 - Use updated upstream tarball that contains yumhelper.py
 
->>>>>>> c4ed43c2
 * Fri Dec 14 2007 David Lutterkort <dlutter@redhat.com> - 0.24.0-1
 - Fixed license
 - Munge examples/ to make rpmlint happier
