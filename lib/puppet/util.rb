# A module to collect utility functions.

require 'English'
require 'puppet/external/lock'
require 'puppet/error'
require 'puppet/util/execution_stub'
require 'uri'
require 'sync'
require 'monitor'
require 'tempfile'
require 'pathname'
require 'ostruct'

module Puppet
module Util
  require 'puppet/util/monkey_patches'
  require 'benchmark'

  # These are all for backward compatibility -- these are methods that used
  # to be in Puppet::Util but have been moved into external modules.
  require 'puppet/util/posix'
  extend Puppet::Util::POSIX

  @@sync_objects = {}.extend MonitorMixin


  def self.activerecord_version
    if (defined?(::ActiveRecord) and defined?(::ActiveRecord::VERSION) and defined?(::ActiveRecord::VERSION::MAJOR) and defined?(::ActiveRecord::VERSION::MINOR))
      ([::ActiveRecord::VERSION::MAJOR, ::ActiveRecord::VERSION::MINOR].join('.').to_f)
    else
      0
    end
  end


  # Run some code with a specific environment.  Resets the environment back to
  # what it was at the end of the code.
  def self.withenv(hash)
    saved = ENV.to_hash
    hash.each do |name, val|
      ENV[name.to_s] = val
    end

    yield
  ensure
    ENV.clear
    saved.each do |name, val|
      ENV[name] = val
    end
  end


  # Execute a given chunk of code with a new umask.
  def self.withumask(mask)
    cur = File.umask(mask)

    begin
      yield
    ensure
      File.umask(cur)
    end
  end


  def self.synchronize_on(x,type)
    sync_object,users = 0,1
    begin
      @@sync_objects.synchronize {
        (@@sync_objects[x] ||= [Sync.new,0])[users] += 1
      }
      @@sync_objects[x][sync_object].synchronize(type) { yield }
    ensure
      @@sync_objects.synchronize {
        @@sync_objects.delete(x) unless (@@sync_objects[x][users] -= 1) > 0
      }
    end
  end

  # Change the process to a different user
  def self.chuser
    if group = Puppet[:group]
      begin
        Puppet::Util::SUIDManager.change_group(group, true)
      rescue => detail
        Puppet.warning "could not change to group #{group.inspect}: #{detail}"
        $stderr.puts "could not change to group #{group.inspect}"

        # Don't exit on failed group changes, since it's
        # not fatal
        #exit(74)
      end
    end

    if user = Puppet[:user]
      begin
        Puppet::Util::SUIDManager.change_user(user, true)
      rescue => detail
        $stderr.puts "Could not change to user #{user}: #{detail}"
        exit(74)
      end
    end
  end

  # Create instance methods for each of the log levels.  This allows
  # the messages to be a little richer.  Most classes will be calling this
  # method.
  def self.logmethods(klass, useself = true)
    Puppet::Util::Log.eachlevel { |level|
      klass.send(:define_method, level, proc { |args|
        args = args.join(" ") if args.is_a?(Array)
        if useself

          Puppet::Util::Log.create(
            :level => level,
            :source => self,
            :message => args
          )
        else

          Puppet::Util::Log.create(
            :level => level,
            :message => args
          )
        end
      })
    }
  end

  # Proxy a bunch of methods to another object.
  def self.classproxy(klass, objmethod, *methods)
    classobj = class << klass; self; end
    methods.each do |method|
      classobj.send(:define_method, method) do |*args|
        obj = self.send(objmethod)

        obj.send(method, *args)
      end
    end
  end

  # Proxy a bunch of methods to another object.
  def self.proxy(klass, objmethod, *methods)
    methods.each do |method|
      klass.send(:define_method, method) do |*args|
        obj = self.send(objmethod)

        obj.send(method, *args)
      end
    end
  end


  def benchmark(*args)
    msg = args.pop
    level = args.pop
    object = nil

    if args.empty?
      if respond_to?(level)
        object = self
      else
        object = Puppet
      end
    else
      object = args.pop
    end

    raise Puppet::DevError, "Failed to provide level to :benchmark" unless level

    unless level == :none or object.respond_to? level
      raise Puppet::DevError, "Benchmarked object does not respond to #{level}"
    end

    # Only benchmark if our log level is high enough
    if level != :none and Puppet::Util::Log.sendlevel?(level)
      result = nil
      seconds = Benchmark.realtime {
        yield
      }
      object.send(level, msg + (" in %0.2f seconds" % seconds))
      return seconds
    else
      yield
    end
  end

  def which(bin)
    if absolute_path?(bin)
      return bin if FileTest.file? bin and FileTest.executable? bin
    else
      ENV['PATH'].split(File::PATH_SEPARATOR).each do |dir|
        begin
          dest = File.expand_path(File.join(dir, bin))
<<<<<<< HEAD
        rescue ArgumentError => e
          # if the user's PATH contains a literal tilde (~) character and HOME is not set, we may get
          # an ArgumentError here.  Let's check to see if that is the case; if not, re-raise whatever error
          # was thrown.
          raise e unless ((dir =~ /~/) && ((ENV['HOME'].nil? || ENV['HOME'] == "")))

          # if we get here they have a tilde in their PATH.  We'll issue a single warning about this and then
          # ignore this path element and carry on with our lives.
          Puppet::Util::Warnings.warnonce("PATH contains a ~ character, and HOME is not set; ignoring PATH element '#{dir}'.")
          next
        end
        if Puppet.features.microsoft_windows? && File.extname(dest).empty?
          exts = ENV['PATHEXT']
          exts = exts ? exts.split(File::PATH_SEPARATOR) : %w[.COM .EXE .BAT .CMD]
          exts.each do |ext|
            destext = File.expand_path(dest + ext)

            return destext if FileTest.file? destext and FileTest.executable? destext
=======
          if Puppet.features.microsoft_windows? && File.extname(dest).empty?
            exts = ENV['PATHEXT']
            exts = exts ? exts.split(File::PATH_SEPARATOR) : %w[.COM .EXE .BAT .CMD]
            exts.each do |ext|
              destext = File.expand_path(dest + ext)
              return destext if FileTest.file? destext and FileTest.executable? destext
            end
>>>>>>> d2b3ba06
          end
          return dest if FileTest.file? dest and FileTest.executable? dest
        rescue ArgumentError => e
          raise unless e.to_s =~ /doesn't exist|can't find user/
          # ...otherwise, we just skip the non-existent entry, and do nothing.
        end
      end
    end
    nil
  end
  module_function :which

  # Determine in a platform-specific way whether a path is absolute. This
  # defaults to the local platform if none is specified.
  def absolute_path?(path, platform=nil)
    # Escape once for the string literal, and once for the regex.
    slash = '[\\\\/]'
    name = '[^\\\\/]+'
    regexes = {
      :windows => %r!^(([A-Z]:#{slash})|(#{slash}#{slash}#{name}#{slash}#{name})|(#{slash}#{slash}\?#{slash}#{name}))!i,
      :posix   => %r!^/!,
    }

    # Due to weird load order issues, I was unable to remove this require.
    # This is fixed in Telly so it can be removed there.
    require 'puppet'

    # Ruby only sets File::ALT_SEPARATOR on Windows and the Ruby standard
    # library uses that to test what platform it's on.  Normally in Puppet we
    # would use Puppet.features.microsoft_windows?, but this method needs to
    # be called during the initialization of features so it can't depend on
    # that.
    platform ||= File::ALT_SEPARATOR ? :windows : :posix

    !! (path =~ regexes[platform])
  end
  module_function :absolute_path?

  # Convert a path to a file URI
  def path_to_uri(path)
    return unless path

    params = { :scheme => 'file' }

    if Puppet.features.microsoft_windows?
      path = path.gsub(/\\/, '/')

      if unc = /^\/\/([^\/]+)(\/[^\/]+)/.match(path)
        params[:host] = unc[1]
        path = unc[2]
      elsif path =~ /^[a-z]:\//i
        path = '/' + path
      end
    end

    params[:path] = URI.escape(path)

    begin
      URI::Generic.build(params)
    rescue => detail
      raise Puppet::Error, "Failed to convert '#{path}' to URI: #{detail}"
    end
  end
  module_function :path_to_uri

  # Get the path component of a URI
  def uri_to_path(uri)
    return unless uri.is_a?(URI)

    path = URI.unescape(uri.path)

    if Puppet.features.microsoft_windows? and uri.scheme == 'file'
      if uri.host
        path = "//#{uri.host}" + path # UNC
      else
        path.sub!(/^\//, '')
      end
    end

    path
  end
  module_function :uri_to_path

  def safe_posix_fork(stdin=$stdin, stdout=$stdout, stderr=$stderr, &block)
    child_pid = Kernel.fork do
      $stdin.reopen(stdin)
      $stdout.reopen(stdout)
      $stderr.reopen(stderr)

      3.upto(256){|fd| IO::new(fd).close rescue nil}

      block.call if block
    end
    child_pid
  end
  module_function :safe_posix_fork

  # Create an exclusive lock.
  def threadlock(resource, type = Sync::EX)
    Puppet::Util.synchronize_on(resource,type) { yield }
  end


  module_function :benchmark

  def memory
    unless defined?(@pmap)
      @pmap = which('pmap')
    end
    if @pmap
      %x{#{@pmap} #{Process.pid}| grep total}.chomp.sub(/^\s*total\s+/, '').sub(/K$/, '').to_i
    else
      0
    end
  end

  def symbolize(value)
    if value.respond_to? :intern
      value.intern
    else
      value
    end
  end

  def symbolizehash(hash)
    newhash = {}
    hash.each do |name, val|
      if name.is_a? String
        newhash[name.intern] = val
      else
        newhash[name] = val
      end
    end
    newhash
  end

  def symbolizehash!(hash)
    # this is not the most memory-friendly way to accomplish this, but the
    #  code re-use and clarity seems worthwhile.
    newhash = symbolizehash(hash)
    hash.clear
    hash.merge!(newhash)

    hash
  end
  module_function :symbolize, :symbolizehash, :symbolizehash!

  # Just benchmark, with no logging.
  def thinmark
    seconds = Benchmark.realtime {
      yield
    }

    seconds
  end

  module_function :memory, :thinmark

  # Because IO#binread is only available in 1.9
  def binread(file)
    File.open(file, 'rb') { |f| f.read }
  end
  module_function :binread

  # utility method to get the current call stack and format it to a human-readable string (which some IDEs/editors
  # will recognize as links to the line numbers in the trace)
  def self.pretty_backtrace(backtrace = caller(1))
    backtrace.collect do |line|
      file_path, line_num = line.split(":")
      file_path = expand_symlinks(File.expand_path(file_path))

      file_path + ":" + line_num
    end .join("\n")

  end

  # utility method that takes a path as input, checks each component of the path to see if it is a symlink, and expands
  # it if it is.  returns the expanded path.
  def self.expand_symlinks(file_path)
    file_path.split("/").inject do |full_path, next_dir|
      next_path = full_path + "/" + next_dir
      if File.symlink?(next_path) then
        link = File.readlink(next_path)
        next_path =
            case link
              when /^\// then link
              else
                File.expand_path(full_path + "/" + link)
            end
      end
      next_path
    end
  end

  # Replace a file, securely.  This takes a block, and passes it the file
  # handle of a file open for writing.  Write the replacement content inside
  # the block and it will safely replace the target file.
  #
  # This method will make no changes to the target file until the content is
  # successfully written and the block returns without raising an error.
  #
  # As far as possible the state of the existing file, such as mode, is
  # preserved.  This works hard to avoid loss of any metadata, but will result
  # in an inode change for the file.
  #
  # Arguments: `filename`, `default_mode`
  #
  # The filename is the file we are going to replace.
  #
  # The default_mode is the mode to use when the target file doesn't already
  # exist; if the file is present we copy the existing mode/owner/group values
  # across.
  def replace_file(file, default_mode, &block)
    raise Puppet::DevError, "replace_file requires a block" unless block_given?

    file     = Pathname(file)
    tempfile = Tempfile.new(file.basename.to_s, file.dirname.to_s)

    file_exists = file.exist?

    # Set properties of the temporary file before we write the content, because
    # Tempfile doesn't promise to be safe from reading by other people, just
    # that it avoids races around creating the file.
    #
    # Our Windows emulation is pretty limited, and so we have to carefully
    # and specifically handle the platform, which has all sorts of magic.
    # So, unlike Unix, we don't pre-prep security; we use the default "quite
    # secure" tempfile permissions instead.  Magic happens later.
    unless Puppet.features.microsoft_windows?
      # Grab the current file mode, and fall back to the defaults.
      stat = file.lstat rescue OpenStruct.new(:mode => default_mode,
                                              :uid  => Process.euid,
                                              :gid  => Process.egid)

      # We only care about the bottom four slots, which make the real mode,
      # and not the rest of the platform stat call fluff and stuff.
      tempfile.chmod(stat.mode & 07777)
      tempfile.chown(stat.uid, stat.gid)
    end

    # OK, now allow the caller to write the content of the file.
    yield tempfile

    # Now, make sure the data (which includes the mode) is safe on disk.
    tempfile.flush
    begin
      tempfile.fsync
    rescue NotImplementedError
      # fsync may not be implemented by Ruby on all platforms, but
      # there is absolutely no recovery path if we detect that.  So, we just
      # ignore the return code.
      #
      # However, don't be fooled: that is accepting that we are running in
      # an unsafe fashion.  If you are porting to a new platform don't stub
      # that out.
    end

    tempfile.close

    if Puppet.features.microsoft_windows?
      # This will appropriately clone the file, but only if the file we are
      # replacing exists.  Which is kind of annoying; thanks Microsoft.
      #
      # So, to avoid getting into an infinite loop we will retry once if the
      # file doesn't exist, but only the once...
      have_retried = false

      begin
        # Yes, the arguments are reversed compared to the rename in the rest
        # of the world.
        Puppet::Util::Windows::File.replace_file(file, tempfile.path)
      rescue Puppet::Util::Windows::Error => e
        # This might race, but there are enough possible cases that there
        # isn't a good, solid "better" way to do this, and the next call
        # should fail in the same way anyhow.
        raise if have_retried or File.exist?(file)
        have_retried = true

        # OK, so, we can't replace a file that doesn't exist, so let us put
        # one in place and set the permissions.  Then we can retry and the
        # magic makes this all work.
        #
        # This is the least-worst option for handling Windows, as far as we
        # can determine.
        File.open(file, 'a') do |fh|
          # this space deliberately left empty for auto-close behaviour,
          # append mode, and not actually changing any of the content.
        end

        # Set the permissions to what we want.
        Puppet::Util::Windows::Security.set_mode(default_mode, file.to_s)

        # ...and finally retry the operation.
        retry
      end
    else
      File.rename(tempfile.path, file)
    end

    # Ideally, we would now fsync the directory as well, but Ruby doesn't
    # have support for that, and it doesn't matter /that/ much...

    # Return something true, and possibly useful.
    file
  end
  module_function :replace_file


  # Executes a block of code, wrapped with some special exception handling.  Causes the ruby interpreter to
  #  exit if the block throws an exception.
  #
  # @param [String] message a message to log if the block fails
  # @param [Integer] code the exit code that the ruby interpreter should return if the block fails
  # @yield
  def exit_on_fail(message, code = 1)
    yield
  # First, we need to check and see if we are catching a SystemExit error.  These will be raised
  #  when we daemonize/fork, and they do not necessarily indicate a failure case.
  rescue SystemExit => err
    raise err

  # Now we need to catch *any* other kind of exception, because we may be calling third-party
  #  code (e.g. webrick), and we have no idea what they might throw.
  rescue Exception => err
    ## NOTE: when debugging spec failures, these two lines can be very useful
    #puts err.inspect
    #puts Puppet::Util.pretty_backtrace(err.backtrace)
    Puppet.log_exception(err, "Could not #{message}: #{err}")
    Puppet::Util::Log.force_flushqueue()
    exit(code)
  end
  module_function :exit_on_fail




  #######################################################################################################
  # Deprecated methods relating to process execution; these have been moved to Puppet::Util::Execution
  #######################################################################################################

  def execpipe(command, failonfail = true, &block)
    Puppet.deprecation_warning("Puppet::Util.execpipe is deprecated; please use Puppet::Util::Execution.execpipe")
    Puppet::Util::Execution.execpipe(command, failonfail, &block)
  end
  module_function :execpipe

  def execfail(command, exception)
    Puppet.deprecation_warning("Puppet::Util.execfail is deprecated; please use Puppet::Util::Execution.execfail")
    Puppet::Util::Execution.execfail(command, exception)
  end
  module_function :execfail

  def execute(command, arguments = {})
    Puppet.deprecation_warning("Puppet::Util.execute is deprecated; please use Puppet::Util::Execution.execute")
    Puppet::Util::Execution.execute(command, arguments)
  end
  module_function :execute

end
end


require 'puppet/util/errors'
require 'puppet/util/methodhelper'
require 'puppet/util/metaid'
require 'puppet/util/classgen'
require 'puppet/util/docs'
require 'puppet/util/execution'
require 'puppet/util/logging'
require 'puppet/util/package'
require 'puppet/util/warnings'<|MERGE_RESOLUTION|>--- conflicted
+++ resolved
@@ -191,26 +191,21 @@
       ENV['PATH'].split(File::PATH_SEPARATOR).each do |dir|
         begin
           dest = File.expand_path(File.join(dir, bin))
-<<<<<<< HEAD
         rescue ArgumentError => e
           # if the user's PATH contains a literal tilde (~) character and HOME is not set, we may get
           # an ArgumentError here.  Let's check to see if that is the case; if not, re-raise whatever error
           # was thrown.
-          raise e unless ((dir =~ /~/) && ((ENV['HOME'].nil? || ENV['HOME'] == "")))
-
-          # if we get here they have a tilde in their PATH.  We'll issue a single warning about this and then
-          # ignore this path element and carry on with our lives.
-          Puppet::Util::Warnings.warnonce("PATH contains a ~ character, and HOME is not set; ignoring PATH element '#{dir}'.")
-          next
-        end
-        if Puppet.features.microsoft_windows? && File.extname(dest).empty?
-          exts = ENV['PATHEXT']
-          exts = exts ? exts.split(File::PATH_SEPARATOR) : %w[.COM .EXE .BAT .CMD]
-          exts.each do |ext|
-            destext = File.expand_path(dest + ext)
-
-            return destext if FileTest.file? destext and FileTest.executable? destext
-=======
+          if e.to_s =~ /HOME/ and (ENV['HOME'].nil? || ENV['HOME'] == "")
+            # if we get here they have a tilde in their PATH.  We'll issue a single warning about this and then
+            # ignore this path element and carry on with our lives.
+            Puppet::Util::Warnings.warnonce("PATH contains a ~ character, and HOME is not set; ignoring PATH element '#{dir}'.")
+          elsif e.to_s =~ /doesn't exist|can't find user/
+            # ...otherwise, we just skip the non-existent entry, and do nothing.
+            Puppet::Util::Warnings.warnonce("Couldn't expand PATH containing a ~ character; ignoring PATH element '#{dir}'.")
+          else
+            raise
+          end
+        else
           if Puppet.features.microsoft_windows? && File.extname(dest).empty?
             exts = ENV['PATHEXT']
             exts = exts ? exts.split(File::PATH_SEPARATOR) : %w[.COM .EXE .BAT .CMD]
@@ -218,12 +213,8 @@
               destext = File.expand_path(dest + ext)
               return destext if FileTest.file? destext and FileTest.executable? destext
             end
->>>>>>> d2b3ba06
           end
           return dest if FileTest.file? dest and FileTest.executable? dest
-        rescue ArgumentError => e
-          raise unless e.to_s =~ /doesn't exist|can't find user/
-          # ...otherwise, we just skip the non-existent entry, and do nothing.
         end
       end
     end
