# Requires the specified classes

  Puppet::Parser::Functions::newfunction(
    :require,

    :doc =>"Evaluate one or more classes,  adding the required class as a dependency.

The relationship metaparameters work well for specifying relationships
between individual resources, but they can be clumsy for specifying
relationships between classes.  This function is a superset of the
'include' function, adding a class relationship so that the requiring
class depends on the required class.

Warning: using require in place of include can lead to unwanted dependency cycles.
  For instance the following manifest, with 'require' instead of 'include'
  would produce a nasty dependence cycle, because notify imposes a before
  between File[/foo] and Service[foo]::

    class myservice {
      service { foo: ensure => running }
    }

    class otherstuff {
      include myservice
      file { '/foo': notify => Service[foo] }
    }

Note that this function only works with clients 0.25 and later, and it will
fail if used with earlier clients.

") do |vals|
<<<<<<< HEAD
    # Verify that the 'include' function is loaded
    method = Puppet::Parser::Functions.function(:include)

    send(method, vals)
    if resource.metaparam_compatibility_mode?
        warning "The 'require' function is only compatible with clients at 0.25 and above; including class but not adding dependency"
    else
        vals = [vals] unless vals.is_a?(Array)

        vals.each do |klass|
            # lookup the class in the scopes
            if classobj = find_hostclass(klass)
                klass = classobj.classname
            else
                raise Puppet::ParseError, "Could not find class %s" % klass
            end

            # This is a bit hackish, in some ways, but it's the only way
            # to configure a dependency that will make it to the client.
            # The 'obvious' way is just to add an edge in the catalog,
            # but that is considered a containment edge, not a dependency
            # edge, so it usually gets lost on the client.
            ref = Puppet::Parser::Resource::Reference.new(:type => :class, :title => klass)
            resource.set_parameter(:require, [resource[:require]].flatten.compact << ref)
        end
=======
  # Verify that the 'include' function is loaded
  method = Puppet::Parser::Functions.function(:include)

  send(method, vals)
  if resource.metaparam_compatibility_mode?
    warning "The 'require' function is only compatible with clients at 0.25 and above; including class but not adding dependency"
  else
    vals = [vals] unless vals.is_a?(Array)

    vals.each do |klass|
      # lookup the class in the scopes
      if classobj = find_hostclass(klass)
        klass = classobj.name
      else
        raise Puppet::ParseError, "Could not find class #{klass}"
      end

      # This is a bit hackish, in some ways, but it's the only way
      # to configure a dependency that will make it to the client.
      # The 'obvious' way is just to add an edge in the catalog,
      # but that is considered a containment edge, not a dependency
      # edge, so it usually gets lost on the client.
      ref = Puppet::Resource.new(:class, klass)
      resource.set_parameter(:require, [resource[:require]].flatten.compact << ref)
>>>>>>> 8747479d
    end
  end
end<|MERGE_RESOLUTION|>--- conflicted
+++ resolved
@@ -29,33 +29,6 @@
 fail if used with earlier clients.
 
 ") do |vals|
-<<<<<<< HEAD
-    # Verify that the 'include' function is loaded
-    method = Puppet::Parser::Functions.function(:include)
-
-    send(method, vals)
-    if resource.metaparam_compatibility_mode?
-        warning "The 'require' function is only compatible with clients at 0.25 and above; including class but not adding dependency"
-    else
-        vals = [vals] unless vals.is_a?(Array)
-
-        vals.each do |klass|
-            # lookup the class in the scopes
-            if classobj = find_hostclass(klass)
-                klass = classobj.classname
-            else
-                raise Puppet::ParseError, "Could not find class %s" % klass
-            end
-
-            # This is a bit hackish, in some ways, but it's the only way
-            # to configure a dependency that will make it to the client.
-            # The 'obvious' way is just to add an edge in the catalog,
-            # but that is considered a containment edge, not a dependency
-            # edge, so it usually gets lost on the client.
-            ref = Puppet::Parser::Resource::Reference.new(:type => :class, :title => klass)
-            resource.set_parameter(:require, [resource[:require]].flatten.compact << ref)
-        end
-=======
   # Verify that the 'include' function is loaded
   method = Puppet::Parser::Functions.function(:include)
 
@@ -80,7 +53,6 @@
       # edge, so it usually gets lost on the client.
       ref = Puppet::Resource.new(:class, klass)
       resource.set_parameter(:require, [resource[:require]].flatten.compact << ref)
->>>>>>> 8747479d
     end
   end
 end