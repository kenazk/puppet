--- conflicted
+++ resolved
@@ -66,11 +66,8 @@
   # is drawn from  the class to the stage.   The stage for containment
   # defaults to main, if none is specified.
   def add_edge_to_stage
-<<<<<<< HEAD
-=======
     return unless self.type.to_s.downcase == "class"
 
->>>>>>> 0b9c7adc
     unless stage = catalog.resource(:stage, self[:stage] || (scope && scope.resource && scope.resource[:stage]) || :main)
       raise ArgumentError, "Could not find stage #{self[:stage] || :main} specified by #{self}"
     end
