# -*- coding: utf-8 -*-
require 'puppet/interface'
require 'puppet/interface/option'

class Puppet::Interface::Action
  def initialize(face, name, attrs = {})
    raise "#{name.inspect} is an invalid action name" unless name.to_s =~ /^[a-z]\w*$/
    @face    = face
    @name    = name.to_sym
    attrs.each do |k, v| send("#{k}=", v) end

    @options        = {}
    @when_rendering = {}
  end

  # This is not nice, but it is the easiest way to make us behave like the
  # Ruby Method object rather than UnboundMethod.  Duplication is vaguely
  # annoying, but at least we are a shallow clone. --daniel 2011-04-12
  def __dup_and_rebind_to(to)
    bound_version = self.dup
    bound_version.instance_variable_set(:@face, to)
    return bound_version
  end

  def to_s() "#{@face}##{@name}" end

<<<<<<< HEAD
  attr_accessor :default
=======
  attr_reader   :name
  attr_accessor :default
  def default?
    !!@default
  end

  attr_accessor :summary


  ########################################################################
  # Support for rendering formats and all.
  def when_rendering(type)
    unless type.is_a? Symbol
      raise ArgumentError, "The rendering format must be a symbol, not #{type.class.name}"
    end
    return unless @when_rendering.has_key? type
    return @when_rendering[type].bind(@face)
  end
  def set_rendering_method_for(type, proc)
    unless proc.is_a? Proc
      msg = "The second argument to set_rendering_method_for must be a Proc"
      msg += ", not #{proc.class.name}" unless proc.nil?
      raise ArgumentError, msg
    end
    if proc.arity != 1 then
      msg = "when_rendering methods take one argument, the result, not "
      if proc.arity < 0 then
        msg += "a variable number"
      else
        msg += proc.arity.to_s
      end
      raise ArgumentError, msg
    end
    unless type.is_a? Symbol
      raise ArgumentError, "The rendering format must be a symbol, not #{type.class.name}"
    end
    if @when_rendering.has_key? type then
      raise ArgumentError, "You can't define a rendering method for #{type} twice"
    end
    # Now, the ugly bit.  We add the method to our interface object, and
    # retrieve it, to rotate through the dance of getting a suitable method
    # object out of the whole process. --daniel 2011-04-18
    @when_rendering[type] =
      @face.__send__( :__add_method, __render_method_name_for(type), proc)
  end

  def __render_method_name_for(type)
    :"#{name}_when_rendering_#{type}"
  end
  private :__render_method_name_for


  attr_accessor :render_as
  def render_as=(value)
    @render_as = value.to_sym
  end

>>>>>>> 0fed94fb

  ########################################################################
  # Documentation stuff, whee!
  attr_accessor :summary, :description
  def summary=(value)
    value = value.to_s
    value =~ /\n/ and
      raise ArgumentError, "Face summary should be a single line; put the long text in 'description' instead."

    @summary = value
  end


  ########################################################################
  # Initially, this was defined to allow the @action.invoke pattern, which is
  # a very natural way to invoke behaviour given our introspection
  # capabilities.   Heck, our initial plan was to have the faces delegate to
  # the action object for invocation and all.
  #
  # It turns out that we have a binding problem to solve: @face was bound to
  # the parent class, not the subclass instance, and we don't pass the
  # appropriate context or change the binding enough to make this work.
  #
  # We could hack around it, by either mandating that you pass the context in
  # to invoke, or try to get the binding right, but that has probably got
  # subtleties that we don't instantly think of – especially around threads.
  #
  # So, we are pulling this method for now, and will return it to life when we
  # have the time to resolve the problem.  For now, you should replace...
  #
  #     @action = @face.get_action(name)
  #     @action.invoke(arg1, arg2, arg3)
  #
  # ...with...
  #
  #     @action = @face.get_action(name)
  #     @face.send(@action.name, arg1, arg2, arg3)
  #
  # I understand that is somewhat cumbersome, but it functions as desired.
  # --daniel 2011-03-31
  #
  # PS: This code is left present, but commented, to support this chunk of
  # documentation, for the benefit of the reader.
  #
  # def invoke(*args, &block)
  #   @face.send(name, *args, &block)
  # end

  def when_invoked=(block)
    # We need to build an instance method as a wrapper, using normal code, to
    # be able to expose argument defaulting between the caller and definer in
    # the Ruby API.  An extra method is, sadly, required for Ruby 1.8 to work.
    #
    # In future this also gives us a place to hook in additional behaviour
    # such as calling out to the action instance to validate and coerce
    # parameters, which avoids any exciting context switching and all.
    #
    # Hopefully we can improve this when we finally shuffle off the last of
    # Ruby 1.8 support, but that looks to be a few "enterprise" release eras
    # away, so we are pretty stuck with this for now.
    #
    # Patches to make this work more nicely with Ruby 1.9 using runtime
    # version checking and all are welcome, but they can't actually help if
    # the results are not totally hidden away in here.
    #
    # Incidentally, we though about vendoring evil-ruby and actually adjusting
    # the internal C structure implementation details under the hood to make
    # this stuff work, because it would have been cleaner.  Which gives you an
    # idea how motivated we were to make this cleaner.  Sorry. --daniel 2011-03-31

    internal_name = "#{@name} implementation, required on Ruby 1.8".to_sym
    file    = __FILE__ + "+eval"
    line    = __LINE__ + 1
    wrapper = <<WRAPPER
def #{@name}(*args)
  if args.last.is_a? Hash then
    options = args.last
  else
    args << (options = {})
  end

  action = get_action(#{name.inspect})
  action.validate_args(args)
  __invoke_decorations(:before, action, args, options)
  rval = self.__send__(#{internal_name.inspect}, *args)
  __invoke_decorations(:after, action, args, options)
  return rval
end
WRAPPER

    if @face.is_a?(Class)
      @face.class_eval do eval wrapper, nil, file, line end
      @face.define_method(internal_name, &block)
    else
      @face.instance_eval do eval wrapper, nil, file, line end
      @face.meta_def(internal_name, &block)
    end
  end

  def add_option(option)
    option.aliases.each do |name|
      if conflict = get_option(name) then
        raise ArgumentError, "Option #{option} conflicts with existing option #{conflict}"
      elsif conflict = @face.get_option(name) then
        raise ArgumentError, "Option #{option} conflicts with existing option #{conflict} on #{@face}"
      end
    end

    option.aliases.each do |name|
      @options[name] = option
    end

    option
  end

  def option?(name)
    @options.include? name.to_sym
  end

  def options
    (@options.keys + @face.options).sort
  end

  def get_option(name, with_inherited_options = true)
    option = @options[name.to_sym]
    if option.nil? and with_inherited_options
      option = @face.get_option(name)
    end
    option
  end

  def validate_args(args)
    required = options.map do |name|
      get_option(name)
    end.select(&:required?).collect(&:name) - args.last.keys

    return if required.empty?
    raise ArgumentError, "missing required options (#{required.join(', ')})"
  end

  ########################################################################
  # Support code for action decoration; see puppet/interface.rb for the gory
  # details of why this is hidden away behind private. --daniel 2011-04-15
  private
  def __add_method(name, proc)
    @face.__send__ :__add_method, name, proc
  end
end<|MERGE_RESOLUTION|>--- conflicted
+++ resolved
@@ -24,9 +24,6 @@
 
   def to_s() "#{@face}##{@name}" end
 
-<<<<<<< HEAD
-  attr_accessor :default
-=======
   attr_reader   :name
   attr_accessor :default
   def default?
@@ -84,7 +81,6 @@
     @render_as = value.to_sym
   end
 
->>>>>>> 0fed94fb
 
   ########################################################################
   # Documentation stuff, whee!
