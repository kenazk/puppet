--- conflicted
+++ resolved
@@ -103,25 +103,6 @@
         path, depending on the operating system."
     end
 
-<<<<<<< HEAD
-        newproperty(:dump) do
-            desc "Whether to dump the mount.  Not all platform support this. 
-                Valid values are ``1`` or ``0``. or ``2`` on FreeBSD, Default is ``0``." 
-            
-            if Facter["operatingsystem"].value == "FreeBSD" 
-                newvalue(%r{(0|1|2)})
-            else
-                newvalue(%r{(0|1)})
-            end
-
-            newvalue(%r{(0|1)})
-
-            defaultto {
-                if @resource.managed?
-                    0
-                end
-            }
-=======
     # Solaris specifies two devices, not just one.
     newproperty(:blockdevice) do
       desc "The device to fsck.  This is property is only valid
@@ -139,7 +120,6 @@
           end
         else
           nil
->>>>>>> 8747479d
         end
       end
     end
@@ -171,23 +151,6 @@
       desc "Whether to dump the mount.  Not all platform support this.
         Valid values are ``1`` or ``0``. or ``2`` on FreeBSD, Default is ``0``."
 
-<<<<<<< HEAD
-        newparam(:remounts) do
-            desc "Whether the mount can be remounted  ``mount -o remount``.  If
-                this is false, then the filesystem will be unmounted and remounted
-                manually, which is prone to failure."
-
-            newvalues(:true, :false)
-            defaultto do
-                case Facter.value(:operatingsystem)
-                when "FreeBSD", "Darwin"
-                    false
-                else
-                    true
-                end
-            end
-        end
-=======
       if Facter["operatingsystem"].value == "FreeBSD"
         newvalue(%r{(0|1|2)})
       else
@@ -200,7 +163,6 @@
         0 if @resource.managed?
       }
     end
->>>>>>> 8747479d
 
     newproperty(:target) do
       desc "The file in which to store the mount table.  Only used by
