--- conflicted
+++ resolved
@@ -1131,47 +1131,6 @@
     end
   end
 
-<<<<<<< HEAD
-
-
-
-  # Private method for internal test use only; allows to assign reasonable values to the "app defaults"
-  #  settings for the purpose of test runs.
-  #
-  # @return [Hash] a hash containing the default values to use for application settings during testing.
-  def app_defaults_for_tests()
-    {
-        :run_mode   => :user,
-        :name       => :apply,
-        :logdir     => "/dev/null",
-        :confdir    => "/dev/null",
-        :vardir     => "/dev/null",
-        :rundir     => "/dev/null",
-    }
-  end
-  private :app_defaults_for_tests
-
-
-  # Private method for internal test use only; allows to assign reasonable values to the "app defaults"
-  #  settings for the purpose of test runs.
-  #
-  # @return nil
-  def initialize_everything_for_tests()
-    # Initialize "app defaults" settings to a good set of test values
-    app_defaults_for_tests.each do |key, value|
-      Puppet.settings.set_value(key, value, :application_defaults)
-    end
-
-    # Avoid opening ports to the outside world
-    Puppet.settings[:bindaddress] = "127.0.0.1"
-
-    # We don't want to depend upon the reported domain name of the
-    # machine running the tests, nor upon the DNS setup of that
-    # domain.
-    Puppet.settings[:use_srv_records] = false
-  end
-  private :initialize_everything_for_tests
-
   # Private method for internal test use only; allows to do a comprehensive clear of all settings between tests.
   #
   # @return nil
@@ -1182,8 +1141,5 @@
     end
   end
   private :clear_everything_for_tests
-=======
->>>>>>> 8a98229d
-
 
 end