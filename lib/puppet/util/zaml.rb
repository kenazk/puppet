--- conflicted
+++ resolved
@@ -271,26 +271,11 @@
 end
 
 class String
-<<<<<<< HEAD
-  ZAML_ESCAPES = %w{\x00 \x01 \x02 \x03 \x04 \x05 \x06 \a \x08 \t \n \v \f \r \x0e \x0f \x10 \x11 \x12 \x13 \x14 \x15 \x16 \x17 \x18 \x19 \x1a \e \x1c \x1d \x1e \x1f }
-  def escaped_for_zaml
-    # JJM (Note the trailing dots to construct a multi-line method chain.) This
-    # code is meant to escape all bytes which are not ASCII-8BIT printable
-    # characters.  Multi-byte unicode characters are handled just fine because
-    # each byte of the character results in an escaped string emitted to the
-    # YAML stream.  When the YAML is de-serialized back into a String the bytes
-    # will be reconstructed properly into the unicode character.
-    self.to_ascii8bit.gsub( /\x5C/n, "\\\\\\" ).  # Demi-kludge for Maglev/rubinius; the regexp should be /\\/ but parsetree chokes on that.
-    gsub( /"/n, "\\\"" ).
-    gsub( /([\x00-\x1F])/n ) { |x| ZAML_ESCAPES[ x.unpack("C")[0] ] }
-  end
-=======
   ZAML_ESCAPES = {
     "\a" => "\\a", "\e" => "\\e", "\f" => "\\f", "\n" => "\\n",
     "\r" => "\\r", "\t" => "\\t", "\v" => "\\v"
   }
 
->>>>>>> 9697d7e6
   def to_zaml(z)
     z.with_structured_prefix(self) do
       case
@@ -306,26 +291,6 @@
                | [\xF1-\xF3][\x80-\xBF]{3}          # planes 4-15
                |  \xF4[\x80-\x8F][\x80-\xBF]{2}     # plane 16
                )*\z/mnx
-<<<<<<< HEAD
-
-        z.emit("!binary ")
-        z.emit([self].pack("m*"))
-      when (
-            (self =~ /\A(true|false|yes|no|on|null|off|#{num}(:#{num})*|!|=|~)$/i) or
-            (self =~ /\A\n* /) or
-            (self =~ /[\s:]$/) or
-            (self =~ /^[>|][-+\d]*\s/i) or
-            (self[-1..-1] =~ /\s/) or
-            (self =~ /[,\[\]\{\}\r\t]|:\s|\s#/) or
-            (self =~ /\A([-:?!#&*'"]|<<|%.+:.)/)
-            )
-        z.emit("\"#{escaped_for_zaml}\"")
-      when self =~ /\n/
-        if self[-1..-1] == "\n" then z.emit('|+') else z.emit('|-') end
-        z.nested { split("\n",-1).each { |line| z.nl; z.emit(line.chomp("\n")) } }
-      else
-        z.emit(self)
-=======
         # Emit the binary tag, then recurse. Ruby splits BASE64 output at the 60
         # character mark when packing strings, and we can wind up a multi-line
         # string here.  We could reimplement the multi-line string logic,
@@ -350,7 +315,6 @@
           ZAML_ESCAPES[c] || "\\x#{c[0].ord.to_s(16)}"
         end
         z.emit("\"#{escaped}\"")
->>>>>>> 9697d7e6
       end
     end
   end
